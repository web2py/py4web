--- conflicted
+++ resolved
@@ -36,10 +36,6 @@
 import asyncio
 from watchgod import awatch
 
-REGEX_APPJSON = r"(^|\s|,)application/json(,|\s|$)"
-
-import click
-
 # Optional web servers for speed
 try:
     import gunicorn
@@ -62,13 +58,14 @@
 
 
 # Third party modules
+import click
+import bottle
 import jwt  # this is PyJWT
-import bottle
 import yatl
-import threadsafevariable
 import pydal
 import pluralize
 from pydal._compat import to_native, to_bytes
+import threadsafevariable
 
 bottle.BaseRequest.MEMFILE_MAX = 16 * 1024 * 1024
 
@@ -91,6 +88,10 @@
     "check_compatible",
     "wsgi",
 ]
+
+PY4WEB_CMD = "py4web"
+
+REGEX_APPJSON = r"(^|\s|,)application/json(,|\s|$)"
 
 DEFAULTS = dict(
     PY4WEB_APPS_FOLDER="apps",
@@ -1041,8 +1042,8 @@
                 prefix + "/static/_<version:re:\\d+\\.\\d+\\.\\d+>/<filename:path>"
             )
             def server_static(filename, static_folder=static_folder, version=None):
-                response.headers.setdefault('Pragma', 'cache')
-                response.headers.setdefault('Cache-Control', 'private')
+                response.headers.setdefault("Pragma", "cache")
+                response.headers.setdefault("Cache-Control", "private")
                 return bottle.static_file(filename, root=static_folder)
 
         # Register routes list
@@ -1329,41 +1330,36 @@
     )
     sys.exit(0)
 
-if hasattr(sys, 'frozen'):
-    # PyInstaller
-    py4web_cmd = 'py4web-start'
-else:
-    py4web_cmd = 'py4web'
-
-CONTEXT_SETTINGS = dict(help_option_names=['-h', '-help', '--help'])
-
-@click.group(context_settings=CONTEXT_SETTINGS, help=__doc__ + '\n\n' +
-            'Type "' + py4web_cmd + ' COMMAND -h" for available options on commands')
+
+@click.group(
+    context_settings=dict(help_option_names=["-h", "-help", "--help"]),
+    help=__doc__
+    + '\n\nType "'
+    + PY4WEB_CMD
+    + ' COMMAND -h" for available options on commands',
+)
 def cli():
     pass
 
 
 @cli.command()
-def version():
+@click.option(
+    "-a", "--all", is_flag=True, default=False, help="List version of all modules"
+)
+def version(all):
     """Show versions and exit"""
     from . import __version__
-<<<<<<< HEAD
-
-    click.echo(__version__)
-=======
-    click.echo('\npython -> ' + sys.version)
-    click.echo('system -> ' + platform.platform())
-    click.echo('py4web -> ' + __version__)
-    for mod in ('pydal', 'yatl', 'bottle', 'gevent', 'gunicorn', 'tornado'):
-        try:
-            click.echo(mod + ' -> ' + __import__(mod).__version__)
-        except:
-            pass
->>>>>>> ba38cf83
+
+    click.echo("py4web: %s" % __version__)
+    if all:
+        click.echo("system: %s" % platform.platform())
+        click.echo("python: %s" % sys.version.replace('\n',' '))
+        for name in sorted(sys.modules):
+            if hasattr(sys.modules[name], '__version__'):
+                click.echo("%s: %s" % (name, sys.modules[name].__version__))
 
 
 @cli.command()
-<<<<<<< HEAD
 @click.argument("apps_folder", default="apps")
 @click.option(
     "-Y",
@@ -1371,11 +1367,8 @@
     is_flag=True,
     default=False,
     help="No prompt, assume yes to questions",
+    show_default=True,
 )
-=======
-@click.argument('apps_folder', default='apps')
-@click.option('-Y', '--yes', is_flag=True, default=False, help='No prompt, assume yes to questions', show_default=True)
->>>>>>> ba38cf83
 def setup(**args):
     """Setup new apps folder or reinstall it"""
     install_args(args, reinstall_apps=True)
@@ -1391,24 +1384,18 @@
 
 
 @cli.command()
-<<<<<<< HEAD
 @click.argument("apps_folder")
 @click.argument("func")
-@click.option("--args", default="{}")
+@click.option(
+    "--args",
+    default="{}",
+    help="Arguments passed to the program/function",
+    show_default=True,
+)
 def call(apps_folder, func, args):
     args = json.loads(args)
     install_args(dict(apps_folder=apps_folder))
     module, name = ("apps." + func).rsplit(".", 1)
-=======
-@click.argument('apps_folder')
-@click.argument('function')
-@click.option('--args', default='{}', help = 'Arguments passed to the program/function', show_default=True)
-def call(apps_folder, function, args):
-    """Call a function inside apps_folder"""
-    args = json.loads(args)
-    install_args(dict(apps_folder=apps_folder))
-    module, name = ('apps.' + function).rsplit('.', 1)
->>>>>>> ba38cf83
     env = {}
     if not apps_folder in sys.path:
         sys.path.insert(0, apps_folder)
@@ -1417,18 +1404,20 @@
 
 
 @cli.command()
-<<<<<<< HEAD
-@click.option("--password", prompt=True, confirmation_prompt=True, hide_input=True)
+@click.option(
+    "--password",
+    prompt=True,
+    confirmation_prompt=True,
+    hide_input=True,
+    help="Password value (asked if missing)",
+)
 @click.option(
     "-p",
     "--password_file",
     default="password.txt",
     help="File for the encrypted password",
+    show_default=True,
 )
-=======
-@click.option('--password', prompt=True, confirmation_prompt=True, hide_input=True, help = 'Password value (asked if missing)')
-@click.option('-p', '--password_file', default='password.txt', help='File for the encrypted password', show_default=True)
->>>>>>> ba38cf83
 def set_password(password, password_file):
     """Set administrator's password for the Dashboard"""
     click.echo('Storing the hashed password in file "%s"\n' % password_file)
@@ -1437,7 +1426,6 @@
 
 
 @cli.command()
-<<<<<<< HEAD
 @click.argument("apps_folder", default="apps")
 @click.option(
     "-Y",
@@ -1445,21 +1433,33 @@
     is_flag=True,
     default=False,
     help="No prompt, assume yes to questions",
+    show_default=True,
 )
-@click.option("-H", "--host", default="127.0.0.1", help="Host name (default 127.0.0.1)")
-@click.option("-P", "--port", default=8000, type=int, help="Port number (default 8000)")
+@click.option("-H", "--host", default="127.0.0.1", help="Host name", show_default=True)
+@click.option(
+    "-P", "--port", default=8000, type=int, help="Port number", show_default=True
+)
 @click.option(
     "-p",
     "--password_file",
     default="password.txt",
     help="File for the encrypted password",
+    show_default=True,
 )
-@click.option("-w", "--number_workers", default=0, type=int, help="Number of workers")
+@click.option(
+    "-w",
+    "--number_workers",
+    default=0,
+    type=int,
+    help="Number of workers",
+    show_default=True,
+)
 @click.option(
     "-d",
     "--dashboard_mode",
     default="full",
     help="Dashboard mode: demo, readonly, full (default), none",
+    show_default=True,
 )
 @click.option(
     "--watch",
@@ -1467,21 +1467,17 @@
     type=click.Choice(["off", "sync", "lazy"]),
     help="Watch python changes and reload apps automatically, modes: off (default), sync, lazy",
 )
-@click.option("--ssl_cert", help="SSL certificate file for HTTPS")
-@click.option("--ssl_key", help="SSL key file for HTTPS")
-=======
-@click.argument('apps_folder', default='apps')
-@click.option('-Y', '--yes', is_flag=True, default=False, help='No prompt, assume yes to questions', show_default=True)
-@click.option('-H', '--host', default='127.0.0.1', help='Host name', show_default=True)
-@click.option('-P', '--port', default=8000, type=int, help='Port number', show_default=True)
-@click.option('-p', '--password_file', default='password.txt', help='File for the encrypted password', show_default=True)
-@click.option('-w', '--number_workers', default=0, type=int, help='Number of workers', show_default=True)
-@click.option('-d', '--dashboard_mode',  default='full', help='Dashboard mode: demo, readonly, full (default), none', show_default=True)
-@click.option('--watch',  default='off',type=click.Choice(['off', 'sync', 'lazy']), help='Watch python changes and reload apps automatically, modes: off (default), sync, lazy')
-@click.option('--nogui', is_flag=True, default=False, help='No Graphical User Interface', show_default=True)
-@click.option('--ssl_cert', type=click.Path(exists=True), help='SSL certificate file for HTTPS')
-@click.option('--ssl_key', type=click.Path(exists=True), help='SSL key file for HTTPS')
->>>>>>> ba38cf83
+@click.option(
+    "--nogui",
+    is_flag=True,
+    default=False,
+    help="No Graphical User Interface",
+    show_default=True,
+)
+@click.option(
+    "--ssl_cert", type=click.Path(exists=True), help="SSL certificate file for HTTPS"
+)
+@click.option("--ssl_key", type=click.Path(exists=True), help="SSL key file for HTTPS")
 def run(**args):
     """Run all the applications on apps_folder"""
     install_args(args)
@@ -1502,16 +1498,12 @@
                 'You have not set a dashboard password. Run "py4web set_password" to do so.'
             )
         else:
-<<<<<<< HEAD
             click.echo(
                 "Dashboard is at: http://%s:%s/_dashboard"
                 % (args["host"], args["port"])
             )
-=======
-            click.echo("Dashboard is at: http://%s:%s/_dashboard" % (args['host'], args['port']))
-    if not args['nogui']: 
-        click.launch("http://%s:%s" % (args['host'], args['port']))
->>>>>>> ba38cf83
+    if not args["nogui"]:
+        click.launch("http://%s:%s" % (args["host"], args["port"]))
 
     # Catch interrupts like Ctrl-C
     signal.signal(signal.SIGINT, keyboardInterruptHandler)
