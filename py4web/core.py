--- conflicted
+++ resolved
@@ -587,12 +587,7 @@
     # important for _dashboard reload
     # the actual value is loaded from a file
     SECRET = None
-
-<<<<<<< HEAD
-    __slots__ = ['_safe', 'secret', 'expiration', 'algorithm', 'storage', 'same_site']
-=======
     __slots__ = ["_safe", "secret", "expiration", "algorithm", "storage", "same_site"]
->>>>>>> 3b6af9dc
 
     @property
     def local(self):
