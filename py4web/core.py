#!/usr/bin/env python
from __future__ import print_function

# Standard modules
import argparse
import cgitb
import datetime
import functools
import importlib
import importlib.machinery
import inspect
import json
import linecache
import logging
import numbers
import os
import getpass
import platform
import sys
import threading
import time
import traceback
import types
import urllib.parse
import uuid
import http.client
import http.cookies
import zipfile

# Optional web servers for speed
try:
    import gunicorn
except ImportError:
    gunicorn = None
try:
    import gevent
    import gevent.monkey
    gevent.monkey.patch_all()
except ImportError:
    gevent = None

# Third party modules
import jwt  # this is PyJWT
import bottle
import yatl
import threadsafevariable
import pydal
import pluralize
from pydal._compat import to_native, to_bytes

__all__ = ['render', 'DAL', 'Field', 'action', 'request', 'response', 'redirect',
           'abort', 'HTTP', 'Session', 'Cache', 'user_in', 'Translator', 'URL',
           'check_compatible', 'wsgi']

DEFAULTS = dict(
    PY4WEB_APPS_FOLDER    = 'apps',
    PY4WEB_SERVICE_FOLDER = '.service',
    PY4WEB_SERVICE_DB_URI = 'sqlite://service.storage',
)

ART = r"""
██████╗ ██╗   ██╗██╗  ██╗██╗    ██╗███████╗██████╗ 
██╔══██╗╚██╗ ██╔╝██║  ██║██║    ██║██╔════╝██╔══██╗
██████╔╝ ╚████╔╝ ███████║██║ █╗ ██║█████╗  ██████╔╝
██╔═══╝   ╚██╔╝  ╚════██║██║███╗██║██╔══╝  ██╔══██╗
██║        ██║        ██║╚███╔███╔╝███████╗██████╔╝
╚═╝        ╚═╝        ╚═╝ ╚══╝╚══╝ ╚══════╝╚═════╝ 
Is still experimental...
"""

Field = pydal.Field
render = yatl.render
request = bottle.request
response = bottle.response
abort = bottle.abort

os.environ.update({key: value for key, value in DEFAULTS.items() if not key in os.environ})

########################################################################################
# Implement a O(1) LRU cache and memoize with expiration and monitoring (using linked list)
#########################################################################################


class Node:

    def __init__(self, key=None, value=None, t=None, m=None, prev=None, next=None):
        self.key, self.value, self.t, self.m, self.prev, self.next = key, value, t, m, prev, next


class Cache:
    """
    O(1) caching object that remembers the 'size' most recent values
    Example:

        cache = Cache(size=1000)
        h = cache.get(filename, lambda: hash(
            open(filename).read()), 60, lambda: os.path.getmtime())

    (computes and cashes the hash of file filename but only reads the file if mtime changes and
     does not check the mtime more oftern than every 60. caches the 1000 most recent hashes)
    """

    def __init__(self, size=1000):
        self.free = size
        self.head = Node()
        self.tail = Node()
        self.head.next = self.tail
        self.tail.prev = self.head
        self.mapping = {}

    def get(self, key, callback, expiration=3600, monitor=None):
        """If key not stored or key has expired and monitor == None or monitor() value has changed, returns value = callback()"""
        node, t0 = self.mapping.get(key), time.time()
        if node:
            value, t, node.next.prev, node.prev.next = node.value, node.t, node.prev, node.next
        if not node:
            self.free -= 1
        m = monitor and monitor()
        if node and node.t + expiration < t0:
            if m is None or node.m != m:
                node = None
        if node is None:
            value, t = callback(), t0
        new_node = Node(key, value, t, m, prev=self.head, next=self.head.next)
        self.mapping[key] = self.head.next = new_node.next.prev = new_node
        if self.free < 0:
            last_node = self.tail.prev
            self.tail.prev, last_node.prev.next = last_node.prev, self.tail
            del self.mapping[last_node.key]
            self.free += 1
        return value

    def memoize(self, expiration=3600):
        def decorator(func):
            @functools.wraps(func)
            def memoized_func(*args, **kwargs):
                key = '%s:%s:%s:%s' % (
                    func.__module__, func.__name__, args, kwargs)
                return self.get(key, lambda args=args, kwargs=kwargs: func(*args, **kwargs), expiration=expiration)
            return memoized_func
        return decorator

#########################################################################################
# A Better JSON Serializer
#########################################################################################


def objectify(obj):
    """converts the obj(ect) into a json serializable object"""
    if isinstance(obj, numbers.Integral):
        return int(obj)
    elif isinstance(obj, (numbers.Rational, numbers.Real)):
        return float(obj)
    elif isinstance(obj, (datetime.date, datetime.datetime, datetime.time)):
        return obj.isoformat()
    elif isinstance(obj, str):
        return obj
    elif hasattr(obj, '__iter__') or isinstance(obj, types.GeneratorType):
        return list(obj)
    elif hasattr(obj, '__dict__') and hasattr(obj, '__class__'):
        d = dict(obj.__dict__)
        d['__class__'] = obj.__class__.__name__
        return d
    return str(obj)


def dumps(obj, sort_keys=True, indent=2):
    return json.dumps(obj, default=objectify, sort_keys=sort_keys, indent=indent)

#########################################################################################
# Base Fixture (database connections, templates, sessions, and requirements are fixtures)
#########################################################################################


class Fixture:
    def on_request(self):
        pass   # called when a request arrives

    def on_error(self):
        pass     # called when a request errors

    def on_success(self):
        pass   # called when a request is successful

    def transform(self, output):  # transforms the output, for example to apply template
        return output


class Translator(pluralize.Translator, Fixture):
    def on_request(self):
        self.select(request.headers.get('Accept-Language', 'en'))

    def on_success(self):
        response.headers['Content-Language'] = self.local.tag


class DAL(pydal.DAL, Fixture):
    def on_request(self):
        threadsafevariable.ThreadSafeVariable.restore(ICECUBE)
        self._adapter.reconnect()

    def on_error(self):
        self.rollback()

    def on_success(self):
        self.commit()


# make sure some variables in pydal are thread safe
for _ in ['readable', 'writable', 'default', 'update', 'requires']:
    setattr(pydal.DAL.Field, _, threadsafevariable.ThreadSafeVariable())

# this global object will be used to store their state to restore it for every http request
ICECUBE = {}

#########################################################################################
# The Template Rendered Fixture
#########################################################################################


class Template(Fixture):

    cache = Cache(100)

    def __init__(self, filename, path=None, delimiters='[[ ]]'):
        self.filename = filename
        self.path = path
        self.delimiters = delimiters

    @staticmethod
    def reader(filename):
        """Cached file reader, only reads template if it has changed"""
        def raw_read():
            with open(filename, encoding='utf8') as stream:
                return stream.read()
        return Template.cache.get(filename, raw_read, expiration=1,
                                  monitor=lambda: os.path.getmtime(filename))

    def transform(self, output):
        if not isinstance(output, dict):
            return output
        context = dict(request=request)
        context.update(yatl.helpers.__dict__)
        context.update(URL=URL)
        context.update(output)
        context['__vars__'] = output
        app_folder = os.path.join(
            os.environ['PY4WEB_APPS_FOLDER'], request.app_name)
        path = self.path or os.path.join(app_folder, 'templates')
        filename = os.path.join(path, self.filename)
        output = yatl.render(
            Template.reader(filename), path=path, context=context,
            delimiters=self.delimiters, reader=Template.reader)
        return output

#########################################################################################
# The Session Fixture
#########################################################################################


class Session(Fixture):

    # All apps share the same default secret if not specified. important for _dashboard reload
    SECRET = None

    def __init__(self, secret=None, expiration=None, algorithm='HS256',
                 storage=None, same_site='Lax'):
        """
        secret is the shared key used to encrypt the session (using algorithm)
        expiration is in seconds
        (optional) storage must have a get(key) and set(key,value,expiration) methods
        if not provided session is stored in jwt cookie else the jwt is stored in storage and its uuid key is stored in the cookie
        """
        if not secret and not storage:
            # when no secret is specified: one time sessions
            secret = Session.SECRET = Session.SECRET or str(uuid.uuid4())
        self.secret = secret
        self.expiration = expiration
        self.algorithm = algorithm
        self.local = threading.local()
        self.local.changed = False
        self.local.secure = None
        self.local.data = {}
        self.storage = storage
        self.same_site = same_site
        if isinstance(storage, Session):
            self.__prerequisites__ = [storage]
        if hasattr(storage, '__prerequisites__'):
            self.__prerequisites__ = storage.__prerequisites__

    def load(self):
        self.local.session_cookie_name = '%s_session' % request.app_name
        self.local.changed = False
        self.local.secure = request.url.startswith('https')
        self.local.data = {}
        raw_token = (request.get_cookie(self.local.session_cookie_name) or
                     request.query.get('_session_token'))
        if not raw_token and request.method in ('POST', 'PUT', 'DELETE'):
            raw_token = ((request.forms and request.forms.get('_session_token')) or
                         (request.json and request.json and request.json.get('_session_token')))
        if raw_token:
            token_data = to_bytes(raw_token)
            try:
                if self.storage:
                    json_data = self.storage.get(token_data)
                    if json_data:
                        self.local.data = json.loads(json_data)
                else:
                    self.local.data = jwt.decode(
                        token_data, self.secret, algorithms=[self.algorithm])
                if self.expiration is not None and self.storage is None:
                    assert self.local.data[
                        'timestamp'] > time.time() - int(self.expiration)
                assert self.local.data.get('secure') == self.local.secure
            except Exception:
                pass
        if not 'uuid' in self.local.data:
            self.local.changed = True
            self.local.data['uuid'] = str(uuid.uuid4())
            self.local.data['secure'] = self.local.secure

    def save(self):
        self.local.data['timestamp'] = time.time()
        if self.storage:
            cookie_data = self.local.data['uuid']
            self.storage.set(
                cookie_data, json.dumps(self.local.data), self.expiration)
        else:
            cookie_data = jwt.encode(
                self.local.data, self.secret, algorithm=self.algorithm)

        response.set_cookie(self.local.session_cookie_name,
                            to_native(cookie_data), path='/',
                            secure=self.local.secure,
                            same_site=self.same_site)

    def get(self, key, default=None):
        return self.local.data.get(key, default)

    def __getitem__(self, key):
        return self.local.data[key]

    def __setitem__(self, key, value):
        self.local.changed = True
        self.local.data[key] = value

    def on_request(self):
        self.load()

    def on_error(self):
        if self.local.changed:
            self.save()

    def on_success(self):
        if self.local.changed:
            self.save()

#########################################################################################
# The URL Helper
#########################################################################################


def URL(*parts, vars=None, hash=None, scheme=False):
    """
    Examples:
    URL('a','b',vars=dict(x=1),hash='y')       -> /{app_name}/a/b?x=1#y
    URL('a','b',vars=dict(x=1),scheme=None)    -> //{domain}/{app_name}/a/b?x=1
    URL('a','b',vars=dict(x=1),scheme=True)    -> http://{domain}/{app_name}/a/b?x=1
    URL('a','b',vars=dict(x=1),scheme='https') -> https://{domain}/{app_name}/a/b?x=1
    """
    prefix = '/%s/' % request.app_name if request.app_name != '_default' else '/'
    url = prefix + '/'.join(parts)
    if vars:
        url += '?' + '&'.join('%s=%s' % (
            k, urllib.parse.quote(str(v))) for k, v in vars.items())
    if hash:
        url += '#%s' % hash
    if not scheme is False:
        orig_scheme, _, domain = request.url.split('/')[:3]
        scheme = orig_scheme if scheme is True else '' if scheme is None else scheme + ':'
        url = '%s//%s%s' % (scheme, domain, url)
    return url

#########################################################################################
# The Action Decorator
#########################################################################################


class HTTP(BaseException):
    """Our HTTP exception does not delete cookies and headers like the bottle.HTTPResponse does;
    since it is considered a success, not a failure"""
    def __init__(self, status):
        self.status = status


def redirect(location):
    """our redirect does not delete cookies and headers like bottle.HTTPResponse does;
    it is considered a success, not failure"""
    response.set_header('Location', location)
    raise HTTP(303)


class action:
    """@action(...) is a decorator for functions to be exposed as actions"""

    current = threading.local()
    registered = set()
    app_name = '_default'

    def __init__(self, path, **kwargs):
        self.path = path
        self.kwargs = kwargs

    @staticmethod
    def uses(*fixtures_in):
        """Find all fixtures, including dependencies, topologically sorted"""
        fixtures = []
        reversed_fixtures = []
        stack = list(fixtures_in)
        while stack:
            fixture = stack.pop()
            reversed_fixtures.append(fixture)
            for other in getattr(fixture, '__prerequisites__', []):
                stack.append(other)
        for fixture in reversed(reversed_fixtures):
            if isinstance(fixture, str):
                fixture = Template(fixture)
            if not fixture in fixtures:
                fixtures.append(fixture)

        def decorator(func):
            @functools.wraps(func)
            def wrapper(*args, **kwargs):
                try:
                    [obj.on_request() for obj in fixtures]
                    ret = func(*args, **kwargs)
                    for obj in fixtures:
                        ret = obj.transform(ret)
                    [obj.on_success() for obj in fixtures]
                    return ret
                except HTTP:
                    [obj.on_success() for obj in fixtures]
                    raise
                except Exception:
                    [obj.on_error() for obj in fixtures]
                    raise
            return wrapper
        return decorator

    @staticmethod
    def requires(*requirements):
        """Enforces requirements or calls bottle.abort(401)"""
        def decorator(func):
            @functools.wraps(func)
            def wrapper(*args, **kwargs):
                for requirement in requirements:
                    if not requirement():
                        bottle.abort(401)
                return func(*args, **kwargs)
            return wrapper
        return decorator

    @staticmethod
    def catch_errors(app_name, func):
        """Catches and logs errors in an action; also sets request.app_name"""
        @functools.wraps(func)
        def wrapper(*func_args, **func_kwargs):
            try:
                request.app_name = app_name
                ret = func(*func_args, **func_kwargs)
                if isinstance(ret, dict):
                    response.headers['Content-Type'] = 'application/json'
                    ret = dumps(ret)
                return ret
            except HTTP as http:
                response.status = http.status
                return ''
            except bottle.HTTPResponse:
                raise
            except Exception:
                logging.error(traceback.format_exc())
                try:
                    ticket = ErrorStorage(
                    ).log(request.app_name, get_error_snapshot())
                except Exception:
                    logging.error(traceback.format_exc())
                    ticket = "unknown"
                return  error_page(500, button_text=ticket, href='/_dashboard/ticket/' + ticket)
        return wrapper

    def __call__(self, func):
        """Building the decorator"""
        app_name = action.app_name
        path = ('/' if app_name == '_default' else '/%s/' %
                app_name) + self.path  # the _default app has no prefix
        if not func in self.registered:
            func = action.catch_errors(app_name, func)
        func = bottle.route(path, **self.kwargs)(func)
        if path.endswith('/index'):  # /index is always optional
            func = bottle.route(path[:-6] or '/', **self.kwargs)(func)
        self.registered.add(func)
        return func


def user_in(session):
    def requirement():
        session.on_request()
        return session.get('user', None) is not None
    return requirement

#########################################################################################
# Monkey Patch: Cookies
#########################################################################################

http.cookies.Morsel._reserved['same-site'] = 'SameSite'

#########################################################################################
# Monkey Patch: ssl bug for gevent
#########################################################################################

__ssl__ = __import__('ssl')
_ssl = getattr(__ssl__, '_ssl') or getattr(__ssl__, '_ssl2')

if not hasattr(_ssl, 'sslwrap'):
    def new_sslwrap(sock, server_side=False, keyfile=None, certfile=None,
                    cert_reqs=__ssl__.CERT_NONE, ssl_version=__ssl__.PROTOCOL_SSLv23,
                    ca_certs=None, ciphers=None):
        context = __ssl__.SSLContext(ssl_version)
        context.verify_mode = cert_reqs or __ssl__.CERT_NONE
        if ca_certs:
            context.load_verify_locations(ca_certs)
        if certfile:
            context.load_cert_chain(certfile, keyfile)
        if ciphers:
            context.set_ciphers(ciphers)
        caller_self = inspect.currentframe().f_back.f_locals['self']
        return context._wrap_socket(sock, server_side=server_side, ssl_sock=caller_self)
    _ssl.sslwrap = new_sslwrap

#########################################################################################
# Error Handling
#########################################################################################


def get_error_snapshot(depth=5):
    """Return a dict describing a given traceback (based on cgitb.text)."""

    etype, evalue, etb = sys.exc_info()
    if isinstance(etype, type):
        etype = etype.__name__

    data = {}
    data['timestamp'] = datetime.datetime.utcnow().isoformat()
    data['python_version'] = sys.version
    platform_keys = [
        'machine', 'node', 'platform', 'processor', 'python_branch', 'python_build',
        'python_compiler', 'python_implementation', 'python_revision', 'python_version',
        'python_version_tuple', 'release', 'system', 'uname', 'version']
    data['platform_info'] = {key: getattr(platform, key)()
                             for key in platform_keys}
    data['os_environ'] = {key: str(value) for key, value in os.environ.items()}
    data['traceback'] = traceback.format_exc()
    data['exception_type'] = str(etype)
    data['exception_value'] = str(evalue)
    # Loopover the stack frames
    items = inspect.getinnerframes(etb, depth)
    del etb  # Prevent circular references that would cause memory leaks
    data['stackframes'] = stackframes = []
    for frame, file, lnum, func, lines, idx in items:
        file = file and os.path.abspath(file) or '?'
        args, varargs, varkw, locals = inspect.getargvalues(frame)
        # Basic frame information
        f = {'file': file, 'func': func, 'lnum': lnum}
        f['code'] = lines
        line_vars = cgitb.scanvars(
            lambda: linecache.getline(file, lnum), frame, locals)
        # Dump local variables (referenced in current line only)
        f['vars'] = {key: repr(value)
                     for key, value in locals.items()
                     if not key.startswith('__')}
        stackframes.append(f)

    return data


class ErrorStorage:
    def __init__(self):
        apps_folder = os.environ['PY4WEB_APPS_FOLDER']
        uri = os.environ['PY4WEB_SERVICE_DB_URI']
        folder = os.path.join(apps_folder, os.environ['PY4WEB_SERVICE_FOLDER'])
        self.db = DAL(uri, folder=folder)
        self.db.define_table('py4web_error',
                             Field('uuid'),
                             Field('app_name'),
                             Field('method'),
                             Field('path', 'string'),
                             Field('timestamp', 'datetime'),
                             Field('client_ip', 'string'),
                             Field('error', 'string'),
                             Field('snapshot', 'json'))
        self.db.commit()

    def log(self, app_name, error_snapshot):
        ticket_uuid = str(uuid.uuid4())
        try:
            id = self.db.py4web_error.insert(
                uuid=ticket_uuid,
                app_name=app_name,
                method=request.method,
                path=request.path,
                timestamp=datetime.datetime.utcnow(),
                client_ip=request.environ.get('REMOTE_ADDR'),
                error=error_snapshot['exception_value'],
                snapshot=error_snapshot)
            self.db.commit()
            return ticket_uuid
        except Exception:
            self.db.rollback()
            return 'internal-error'

    def get(self, ticket_uuid=None):
        db = self.db
        if ticket_uuid:
            query, orderby = db.py4web_error.uuid == ticket_uuid, None
            rows = db(query).select(orderby=orderby, limitby=(0, 1)).as_list()
        else:
            orderby = ~db.py4web_error.timestamp
            groupby = db.py4web_error.path | db.py4web_error.error
            query = db.py4web_error.timestamp > datetime.datetime.now(
            ) - datetime.timedelta(days=7)
            fields = [field for field in db.py4web_error if not field.type == 'json']
            fields.append(db.py4web_error.id.count())
            list_rows = db(query).select(
                *fields, orderby=orderby, groupby=groupby).as_list()
            rows = []
            for item in list_rows:
                row = item['py4web_error']
                row['count'] = item['_extra'][str(db.py4web_error.id.count())]
                rows.append(row)
        return rows if not ticket_uuid else rows[0] if rows else None


#########################################################################################
# Loading &  Reloading Logic
#########################################################################################

class Reloader:

    ROUTES = []
    MODULES = {}
    ERRORS = {}

    @staticmethod
    def import_apps():
        """Import or reimport modules and exposed static files"""
        folder = os.environ['PY4WEB_APPS_FOLDER']
        app = bottle.default_app()
        app.routes.clear()
        new_apps = []
        # if first time reload dummy top module
        if not Reloader.MODULES:
            path = os.path.join(folder, '__init__.py')
            module = importlib.machinery.SourceFileLoader(
                'apps', path).load_module()
        # Then load all the apps as submodules
        for app_name in os.listdir(folder):
            action.app_name = app_name
            path = os.path.join(folder, app_name)
            init = os.path.join(path, '__init__.py')
            if os.path.isdir(path) and not path.endswith('__') and os.path.exists(init):
                module_name = 'apps.%s' % app_name
                try:
                    module = Reloader.MODULES.get(app_name)
                    if not module:
                        print('[ ] loading %s ...' % app_name)
                        module = importlib.machinery.SourceFileLoader(
                            module_name, init).load_module()
                        new_apps.append(path)
                        print('\x1b[A[X] loaded %s     ' % app_name)
                    else:
                        print('[ ] reloading %s ...' % app_name)
                        names = [name for name in sys.modules if (name + '.').startswith(module_name + '.')]
                        for name in names:
                            try:
                                importlib.reload(sys.modules[name])
                            except ModuleNotFoundError:
                                pass
                        print('\x1b[A[X] reloaded %s     ' % app_name)
                    Reloader.MODULES[app_name] = module
                    Reloader.ERRORS[app_name] = None
                except:
                    tb = traceback.format_exc()
                    print('\x1b[A[FAILED] loading %s     \n%s\n' %
                          (app_name, tb))
                    Reloader.ERRORS[app_name] = tb
        # Expose static files with support for static asset management
        for path in new_apps:
            static_folder = os.path.join(path, 'static')
            if os.path.exists(static_folder):
                app_name = path.split(os.path.sep)[-1]
                prefix = '' if app_name == '_default' else ('/%s' % app_name)
                @bottle.route(prefix + '/static/<filename:path>')
                @bottle.route(prefix + '/static/_<version:re:\\d+\\.\\d+\\.\\d+>/<filename:path>')
                def server_static(filename, static_folder=static_folder, version=None):
                    return bottle.static_file(filename, root=static_folder)
        # Register routes list
        routes = []

        def to_filename(module):
            filename = os.path.join(*module.split('.')[1:])
            filename = os.path.join(filename, '__init__.py') if not filename.count(os.sep) else filename + '.py'
            return filename

        for route in app.routes:
            func = route.callback
            routes.append({'rule': route.rule,
                           'method': route.method,
                           'filename': to_filename(func.__module__),
                           'action': func.__name__})
        Reloader.ROUTES = sorted(routes, key=lambda item: item['rule'])
        ICECUBE.update(threadsafevariable.ThreadSafeVariable.freeze())


#########################################################################################
# Web Server and Reload Logic: Error Handling
#########################################################################################

def error_page(code, button_text=None, href='#', color=None, message=None):
    message = http.client.responses[code].upper(
    ) if message is None else message
    color = {'4': '#F44336', '5': '#607D8B'}.get(str(
        code)[0], '#2196F3') if not color else color
    return yatl.render('<html><head><style>body{color:white;text-align: center;background-color:{{=color}};font-family:serif} h1{font-size:6em;margin:16vh 0 8vh 0} h2{font-size:2em;margin:8vh 0} a{color:white;text-decoration:none;font-weight:bold;padding:10px 10px;border-radius:10px;border:2px solid #fff;transition: all .5s ease} a:hover{background:rgba(0,0,0,0.1);padding:10px 30px}</style></head><body><h1>{{=code}}</h1><h2>{{=message}}</h2>{{if button_text:}}<a href="{{=href}}">{{=button_text}}</a>{{pass}}</body></html>', context=dict(code=code, message=message, button_text=button_text, href=href, color=color))


@bottle.error(404)
def error404(error):
    guess_app_name = request.path.split('/')[1]
    return error_page(404, button_text=guess_app_name, href='/' + guess_app_name)

#########################################################################################
# Web Server and Reload Logic: Operations
#########################################################################################


def start_server(args):
<<<<<<< HEAD
    host, port = args.address.split(':')
    if platform.system().lower() == 'windows':
        # Tornado fail on windows
        bottle.run(host=host, port=int(port), reloader=False)
    elif args.number_workers < 1:
=======
    host, port = args.host, args.port
    if args.number_workers < 1:
>>>>>>> 5fdc4629
        bottle.run(server='tornado', host=host, port=int(port), reloader=False)
    else:
        if not gunicorn:
            logging.error('gunicorn not installed')
        elif not gevent:
            logging.error('gevent not installed')
        else:
            sys.argv[:] = sys.argv[:1]  # else break gunicorn
            bottle.run(server='gunicorn', host=host, port=int(port),
                       workers=args.number_workers, worker_class='gevent', reloader=False,
                       certfile=args.ssl_cert_filename, keyfile=args.ssl_key_filename)


def check_compatible(version):
    """To be called by apps to check if module version is compatible with py4web requirements"""
    from . import __version__
    return tuple(map(int, __version__.split('.'))) >= tuple(map(int, version.split('.')))


def wsgi(**args):
    """Initializes everything, loads apps, returns the wsgi app"""
    initialize(**args)
    Reloader.import_apps()
    return bottle.default_app()


def get_args():
    """Handle command line arguments"""
    parser = argparse.ArgumentParser()
    parser.add_argument('apps_folder',
                        help='Path to the applications folder')
    parser.add_argument('--host', default='127.0.0.1',
                        help='Server address (IP or hostname)')
    parser.add_argument('--port', default='8000',
                        help='Port number (e.g., 8000)')
    parser.add_argument('-n', '--number_workers', default=0, type=int,
                        help='Number of gunicorn workers to utilize')
    parser.add_argument('--ssl_cert_filename', default=None, type=int,
                        help='Custom ssl certificate file')
    parser.add_argument('--ssl_key_filename', default=None, type=int,
                        help='Custom ssl key file')
    parser.add_argument('--service_folder', default='.service',
                        type=str, help='Service Information Storage Location')
    parser.add_argument('--service_db_uri', default='sqlite://service.storage',
                        type=str, help='Alternative db uri for service logs')
    parser.add_argument('-d', '--dashboard_mode', default='full',
                        help='Dashboard mode: demo, readonly, full (default), none')
    parser.add_argument('-p', '--password_file', default='password.txt',
                        help='File containing the encrypted (CRYPT) password')
    parser.add_argument('-c', '--create', action='store_true', default=True,
                        help='Create missing folders and apps without prompting')
    # Parse command line arguments
    args = parser.parse_args()
    return args


def initialize(**args):
    """Initialize from args"""
    for key in args:
        os.environ['PY4WEB_' + key.upper()] = str(args[key])
    apps_folder = os.environ['PY4WEB_APPS_FOLDER']
    service_folder = os.path.join(apps_folder, os.environ['PY4WEB_SERVICE_FOLDER'])
    # If the apps folder does not exist create it and populate it
    if args.get('create'):
        if not os.path.exists(apps_folder):
            os.makedirs(apps_folder)
        init_py = os.path.join(apps_folder, '__init__.py')
        if not os.path.exists(init_py):
            with open(init_py, 'w') as fp:
                fp.write('')
        if not os.path.exists(service_folder):
            os.mkdir(service_folder)
        # Upzip the _dashboard app if it is old or does not exist
        assets_dir = os.path.join(os.path.dirname(__file__), 'assets')
        for filename in ['py4web.app._dashboard.zip', 'py4web.app._default.zip']:
            zip_filename = os.path.join(assets_dir, filename)
            target_dir = os.path.join(apps_folder, filename.split('.')[-2])
            if not os.path.exists(target_dir):
                print('[ ] Unzipping app', filename)
                zip_file = zipfile.ZipFile(zip_filename, 'r')
                if not os.path.exists(target_dir):
                    os.makedirs(target_dir)
                zip_file.extractall(target_dir)
                zip_file.close()
                print('\x1b[A[X]')


def main(args=None):
    """The main entry point: Start the server and create folders"""
    # Store args in the action to make them visible
    print(ART)
    action.args = args = args or get_args()
    # If we know where the password is stored, read it, otherwise ask for one
    if args.dashboard_mode not in ('demo', 'none') and not os.path.exists(args.password_file):
        password = getpass.getpass('Choose a one-time dashboard password: ')
        print('Storing the hashed password in file "%s"' % args.password_file)
        with open(args.password_file, 'w') as fp:
            fp.write(str(pydal.validators.CRYPT()(password)[0]))
    # Store all args in environment variables to make them available to the following processes
    # and create any missing folders
    initialize(**args.__dict__)
    if os.path.exists(os.path.join(args.apps_folder, '_dashboard')):
        print('Dashboard is at: http://%s:%s/_dashboard' % (args.host, args.port))
    # start
    Reloader.import_apps()
    start_server(args)

<|MERGE_RESOLUTION|>--- conflicted
+++ resolved
@@ -744,17 +744,12 @@
 
 
 def start_server(args):
-<<<<<<< HEAD
-    host, port = args.address.split(':')
+    host, port = args.host, int(args.port)
     if platform.system().lower() == 'windows':
         # Tornado fail on windows
         bottle.run(host=host, port=int(port), reloader=False)
     elif args.number_workers < 1:
-=======
-    host, port = args.host, args.port
-    if args.number_workers < 1:
->>>>>>> 5fdc4629
-        bottle.run(server='tornado', host=host, port=int(port), reloader=False)
+        bottle.run(server='tornado', host=host, port=port, reloader=False)
     else:
         if not gunicorn:
             logging.error('gunicorn not installed')
@@ -762,7 +757,7 @@
             logging.error('gevent not installed')
         else:
             sys.argv[:] = sys.argv[:1]  # else break gunicorn
-            bottle.run(server='gunicorn', host=host, port=int(port),
+            bottle.run(server='gunicorn', host=host, port=port,
                        workers=args.number_workers, worker_class='gevent', reloader=False,
                        certfile=args.ssl_cert_filename, keyfile=args.ssl_key_filename)
 
