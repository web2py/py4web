import copy
<<<<<<< HEAD
=======
import functools
>>>>>>> b2e7174c
import os
import time
import uuid
from abc import ABC
from typing import Any, Dict, List, Optional, Type, Union

import jwt
from pydal._compat import to_native
from pydal.objects import Field, FieldVirtual, SQLCustomType
from yatl.helpers import (
    CAT,
    DIV,
    FORM,
    INPUT,
    LABEL,
    OPTION,
    SELECT,
    SPAN,
    TAGGER,
    TEXTAREA,
    XML,
    A,
    P,
)

from py4web import HTTP, request, response
from py4web.utils.param import Param


def to_id(field):
    """get an identified for a field"""
    return "%s_%s" % (getattr(field, "_tablename", field.tablename), field.name)


def compat_represent(field, value, row):
    """Same as field.represent(value, row) but backward compatible in case field.represent only takes value"""
    represent = field.represent
    if not represent:
        return value or ""
    try:
        return represent(value, row)
    except TypeError:
        return represent(value)


def get_options(validators):
    """given a validator chain, if one has .options, return them"""
    options = None
    if validators:
        if not isinstance(validators, (list, tuple)):
            validators = [validators]
        for item in validators:
            if hasattr(item, "options"):
                options = item.options
                break
        if callable(options):
            options = options(zero=True)
    return options


def get_min_max(validators):
    min = None
    max = None
    if validators:
        if not isinstance(validators, (list, tuple)):
            validators = [validators]
        for item in validators:
            if hasattr(item, "minimum") and hasattr(item, "maximum"):
                min = item.minimum
                max = item.maximum
                break
    return min, max


def join_classes(*args):
    lists = [[] if a is None else a.split() if isinstance(a, str) else a for a in args]
    classes = set(
        cls.strip() for classlist in lists for cls in classlist if cls.strip()
    )
    return " ".join(sorted(classes))


class IgnoreWidget(Exception):
    "Exception which widgets can raise to be completely skipped"

    pass


class Widget(ABC):
    """Prototype widget object for all form widgets"""

    @classmethod
    def matches(cls, field: Field) -> bool:
        "Checks if this widget can be used for the field"
        return False  # if this method hasn't been overwritten, this widget should never be matched

    def __init__(
        self,
        field: Field = None,
        form_style: "FormStyleFactory" = None,
        vars: Any = None,
        error: Optional[str] = None,
    ):
        if field is None or form_style is None or vars is None:
            raise TypeError(
                "The usage of custom widgets has changed.\n"
                "If you used to override the widget for a field, "
                "don't instantiate the class anymore:\n"
                'old: FormStyle.widgets["fieldname"] = RadioWidget()\n'
                'new: FormStyle.widgets["fieldname"] = RadioWidget\n',
            )
        self.field = field
        self.form_style = form_style
        self.vars = vars
        self.error = error
        self.title = self.field.__dict__.get("_title")
        self.placeholder = self.field.__dict__.get("_placeholder")
        _class = "type-" + str(self.field.type).split()[0].replace(":", "-")
        self.attributes = {
            "_id": to_id(self.field),
            "_name": self.field.name,
            "_class": _class,
            "_type": str(self.field.type).replace(" ", "-"),
            "_label": self.field.label,
            "_comment": self.field.comment or "",
            "_title": self.title,
            "_placeholder": self.placeholder,
            "_error": error,
        }
        self.form_values = {
            self.field.name: None,
        }
        self.controls = {
            "labels": self.field.label,
            "comments": self.field.comment or "",
            "titles": self.title,
            "placeholders": self.placeholder,
            "errors": error,
        }
        # Primary usecase: FileUploadWidget
        self.extra_attributes = []

    @property
    def field_value(self):
        return self.form_values[self.field.name]

    @field_value.setter
    def field_value(self, value: Any):
        self._field_value = value
        self.form_values[self.field.name] = value
        self.attributes["_disabled"] = True

    def make(self, readonly: bool = False) -> TAGGER:
        if isinstance(self.field, FieldVirtual):
            value = None
        if self.field.name in self.vars:
            value = self.vars.get(self.field.name)
        else:
            default = getattr(self.field, "default", None)
            if callable(default):
                default = default()
            value = default

        if readonly:
            control = self.make_readonly(value)
        else:
            control = self.make_editable(value)
        self.controls["widgets"] = control
        return control

    def make_editable(self, value: Any) -> TAGGER: ...

    def make_readonly(self, value: Any) -> TAGGER:
        "fallback readonly style, most widgets use their input set to readonly + disabled"
        if isinstance(self.field, FieldVirtual):
            self.field_value = self.field.f(self.vars)
        else:
            self.field_value = compat_represent(self.field, value, self.vars)
        return DIV(
            self.field_value,
            _class=self.form_style.classes.get("div"),
        )

    def form_html(self, readonly=False):
        control = self.make(readonly=readonly)
        c = self.form_style.classes
        wrapped = DIV(
            control,
            _class=self.form_style.class_inner_exceptions.get(
                control.name, c.get("inner")
            ),
        )
        return (
            wrapped,
            DIV(
                LABEL(self.field.label, _for=to_id(self.field), _class=c.get("label")),
                wrapped,
                P(self.error, _class=c.get("error")) if self.error else "",
                P(self.field.comment or "", _class=c.get("info")),
                _class=c.get("outer"),
            ),
        )


class WidgetRegistry:
    def __init__(self):
        self.widgets: List[Type[Widget]] = []

    # class-decorator for registering a widget
    def register_widget(self, cls: Type[Widget]):
        self.widgets.append(cls)
        # so that the class isn't set to None when this is used as a decorator
        return cls

    def get_widget_for(
        self,
        field: Field,
        form_style: "FormStyleFactory",
        vars: Any,
        error: Optional[str] = None,
    ) -> Widget:
        # default to TextInputWidget if none found
        widget = TextInputWidget

        # loop over in reverse order, so custom user widgets are preferred
        for w in reversed(self.widgets):
            if w.matches(field):
                widget = w
                break
        return widget(field, form_style, vars, error=error)


# global widget registry, for associating widgets to types
widgets = WidgetRegistry()


class FieldDefinedWidget(Widget):
    "Handles widgets defined by a field"

    def __init__(self, field, form_style, table, vars, error=None):
        super().__init__(field, form_style, error)
        self.table = table
        self.vars = vars

    def make_editable(self, value: Any):
        control: TAGGER = self.field.widget(self.table, self.vars)

        key = control.name.rstrip("/")
        if key == "input":
            key += "[type=%s]" % (control["_type"] or "text")

        if hasattr(control, "attributes"):
            control["_class"] = join_classes(
                control.attributes.get("_class"), self.form_style.classes.get(key)
            )
        return control


class OldWidgetCompat(Widget):
    """Handles custom widgets from the older style,
    which have a .make(self, field, value, error, title, placeholder="", readonly=False)
    and don't inherit from Widget"""

    def __init__(self, old_widget, field, form_style, vars, error=None):
        super().__init__(field, form_style, vars, error)
        self.old_widget = old_widget

    def make(self, readonly):
        if isinstance(self.field, FieldVirtual):
            value = None
        if self.field.name in self.vars:
            value = self.vars.get(self.field.name)
        else:
            default = getattr(self.field, "default", None)
            if callable(default):
                default = default()
            value = default

        control = self.old_widget.make(
            self.field,
            value,
            self.error,
            self.title,
            placeholder=self.placeholder,
            readonly=readonly,
        )
        self.controls["widgets"] = control
        return control


class MakeReadonlyMixin:
    def make_readonly(self, value):
        control = self.make_editable(value)
        control["_readonly"] = True
        control["_disabled"] = True
        return control


class InputTypeWidget(Widget, MakeReadonlyMixin):
    html_input_type = "text"

    @classmethod
    def matches(cls, field: Field) -> bool:
        return cls.type_name == str(field.type)

    def make_editable(self, value):
        """converts the widget to a HTML helper"""
        return INPUT(
            _value=self.field.formatter("" if value is None else value),
            _type=self.html_input_type,
            _id=to_id(self.field),
            _name=self.field.name,
            _placeholder=self.placeholder,
            _title=self.title,
            _class=self.form_style.classes.get(f"input[type={self.html_input_type}]"),
        )


@widgets.register_widget
class TextInputWidget(InputTypeWidget):
    type_name = "string"
    html_input_type = "text"


@widgets.register_widget
class DateInputWidget(InputTypeWidget):
    type_name = "date"
    html_input_type = "date"


@widgets.register_widget
class TimeInputWidget(InputTypeWidget):
    type_name = "time"
    html_input_type = "time"


@widgets.register_widget
class IntegerInputWidget(InputTypeWidget):
    type_name = "integer"
    html_input_type = "number"

    def make_editable(self, value):
        """converts the widget to a HTML helper"""
        input_elem = super().make_editable(value)
        min, max = get_min_max(self.field.requires)
        input_elem["_min"] = min
        input_elem["_max"] = max
        input_elem["_step"] = 1
        return input_elem


@widgets.register_widget
class FloatInputWidget(InputTypeWidget):
    type_name = "numeric"
    html_input_type = "number"

    def make_editable(self, value):
        """converts the widget to a HTML helper"""
        input_elem = super().make_editable(value)
        min, max = get_min_max(self.field.requires)
        input_elem["_min"] = min
        input_elem["_max"] = max
        input_elem["_step"] = 0.01
        return input_elem


@widgets.register_widget
class DateTimeWidget(InputTypeWidget):
    type_name = "datetime"
    html_input_type = "datetime-local"

    def make_editable(self, value):
        input_elem = super().make_editable(value)
        min, max = get_min_max(self.field.requires)
        input_elem["_min"] = min and min.strftime("%Y-%m-%dT%H:%M")
        input_elem["_max"] = max and max.strftime("%Y-%m-%dT%H:%M")
        return input_elem


@widgets.register_widget
class TextareaWidget(Widget, MakeReadonlyMixin):
    @classmethod
    def matches(cls, field: Field) -> bool:
        return str(field.type) == "text"

    def make_editable(self, value):
        return TEXTAREA(
            self.field.formatter(value or ""),
            _id=to_id(self.field),
            _name=self.field.name,
            _placeholder=self.placeholder,
            _title=self.title,
            _class=self.form_style.classes.get("textarea"),
        )


@widgets.register_widget
class JsonWidget(TextareaWidget):
    @classmethod
    def matches(cls, field: Field) -> bool:
        return str(field.type) == "json"


@widgets.register_widget
class CheckboxWidget(Widget, MakeReadonlyMixin):
    @classmethod
    def matches(cls, field: Field) -> bool:
        return str(field.type) == "boolean"

    def make_editable(self, value):
        return INPUT(
            _type="checkbox",
            _id=to_id(self.field),
            _name=self.field.name,
            _value="ON",
            _checked=value,
            _class=self.form_style.classes.get("input[type=checkbox]"),
        )

    def form_html(self, readonly=False):
        control = self.make(readonly=readonly)
        c = self.form_style.classes
        wrapped = SPAN(control, _class=c.get("inner"))
        return (
            wrapped,
            DIV(
                wrapped,
                LABEL(
                    " ",
                    self.field.label,
                    _for=to_id(self.field),
                    _class=c.get("label"),
                    _style="display: inline !important",
                ),
                P(self.error, _class=c.get("error")) if self.error else "",
                P(self.field.comment or "", _class=c.get("info")),
                _class=c.get("outer"),
            ),
        )


@widgets.register_widget
class ListWidget(Widget, MakeReadonlyMixin):
    @classmethod
    def matches(cls, field: Field):
        return str(field.type).startswith("list:")

    def make_editable(self, value):
        # Seems like this is a less flexible version of the _class in Widget.__init__?
        if self.field.type == "list:string":
            _class = "type-list-string"
        elif self.field.type == "list:integer":
            _class = "type-list-integer"
        else:
            _class = ""
        return INPUT(
            _value=self.field.formatter("" if value is None else value),
            _type="text",
            _id=to_id(self.field),
            _name=self.field.name,
            _placeholder=self.placeholder,
            _title=self.title,
            _class=_class + self.form_style.classes.get("input[type=text]"),
        )


@widgets.register_widget
class PasswordWidget(Widget, MakeReadonlyMixin):
    @classmethod
    def matches(cls, field: Field) -> bool:
        return str(field.type) == "password"

    def make_editable(self, value):
        return INPUT(
            _value=self.field.formatter("" if value is None else value),
            _type="password",
            _id=to_id(self.field),
            _name=self.field.name,
            _placeholder=self.placeholder,
            _title=self.title,
            _autocomplete="off",
            _class=self.form_style.classes.get("input[type=password]"),
        )


@widgets.register_widget
class SelectWidget(Widget, MakeReadonlyMixin):
    @classmethod
    def matches(cls, field: Field) -> bool:
        return str(field.type) == "select"

    @classmethod
    def matches(cls, field: Field) -> bool:
        return get_options(field.requires) is not None

    def make_editable(self, value):
        multiple = self.field.type.startswith("list:")
        value = list(map(str, value if isinstance(value, list) else [value]))

        field_options = [
            [k, v, (k is not None and k in value)]
            for k, v in get_options(self.field.requires)
        ]
        option_tags = [
            OPTION(v, _value=k, _selected=_selected)
            for (k, v, _selected) in field_options
        ]

        control = SELECT(
            *option_tags,
            _id=to_id(self.field),
            _name=self.field.name,
            _multiple=multiple,
            _title=self.title,
            _class=self.form_style.classes.get("select"),
        )

        return control


@widgets.register_widget
class RadioWidget(Widget):
    @classmethod
    def matches(cls, field: Field) -> bool:
        return str(field.type) == "radio"

    def make_editable(self, value):
        control = CAT()
        field_id = to_id(self.field)
        value = list(map(str, value if isinstance(value, list) else [value]))
        field_options = [
            [k, v, (k is not None and k in value)]
            for k, v in get_options(self.field.requires)
            if k != ""
        ]
        for k, v, selected in field_options:
            _id = "%s-%s" % (field_id, k)
            inp = INPUT(
                _id=_id,
                _value=k,
                _label=v,
                _name=self.field.name,
                _type="radio",
                _checked=selected,
                _class=self.form_style.classes.get("input[type=radio]"),
            )
            control.append(
                LABEL(
                    inp, " ", v, _class=self.form_style.classes.get("label[type=radio]")
                )
            )
        return control

    # currently RadioWidget uses default readonly display, which is probably not ideal


@widgets.register_widget
class FileUploadWidget(Widget):
    @classmethod
    def matches(cls, field: Field) -> bool:
        return str(field.type) == "upload"

    def url(self, value):
        return getattr(self.field, "download_url", lambda value: "#")(value)

    def make_editable(self, value):
        field_id = to_id(self.field)
        delete_name = "_delete_" + self.field.name
        control = DIV(_class=self.form_style.classes.get("div[type=file]"))
        if value and not self.error:
            control.append(
                DIV(
                    LABEL(
                        "Currently:  ",
                    ),
                    A(" download ", _href=self.url(value)),
                    INPUT(
                        _type="checkbox",
                        _value="ON",
                        _name=delete_name,
                        _title=self.title,
                    ),
                    " (check to remove)",
                )
            )
            control.append(LABEL("Change: "))
        else:
            control.append(LABEL("Upload: "))
        control.append(
            INPUT(
                _type="file",
                _id=field_id,
                _name=self.field.name,
                _class=self.form_style.classes.get("input[type=file]"),
            )
        )

        # Set the download url.
        self.attributes["_download_url"] = self.url(value)
        # Set the flag determining whether the file is an image.
        self.attributes["_is_image"] = (self.url(value) != "#") and Form.is_image(value)

        # do we need the variables below?
        self.extra_attributes.append(
            {
                "_label": "Remove",
                "_value": "ON",
                "_type": "checkbox",
                "_name": delete_name,
            }
        )
        self.form_values[delete_name] = None
        return control

    def make_readonly(self, value):
        control = DIV(_class=self.form_style.classes.get("div[type=file]"))
        if value and not self.error:
            control.append(A("Download", _href=self.url(value)))
        else:
            control.append(A("No file"))
        return control


@widgets.register_widget
class BlobWidget(Widget):
    @classmethod
    def matches(cls, field: Field) -> bool:
        return str(field.type) == "blob"

    def make(self, readonly=False):
        raise IgnoreWidget("Blob fields have no default widget")


class FormStyleFactory:
    _classes = {
        "outer": "",
        "inner": "",
        "label": "",
        "info": "",
        "error": "py4web-validation-error",
        "submit": "",
        "input": "",
        "input[type=text]": "",
        "input[type=date]": "",
        "input[type=time]": "",
        "input[type=datetime-local]": "",
        "input[type=radio]": "",
        "label[type=radio]": "",
        "input[type=checkbox]": "",
        "input[type=submit]": "",
        "input[type=password]": "",
        "input[type=file]": "",
        "div[type=file]": "",
        "select": "",
        "textarea": "",
    }
    _class_inner_exceptions = {}
    _widgets: Dict[str, Type[Widget]] = {}

    def __init__(self):
        self.classes = copy.copy(self._classes)
        self.class_inner_exceptions = copy.copy(self._class_inner_exceptions)
        self.widgets: Dict[str, Type[Widget]] = copy.copy(self._widgets)

    def clone(self):
        return copy.deepcopy(self)

    def __call__(
        self,
        table,
        vars,
        errors,
        readonly,
        deletable,
        showreadonly,
        show_id,
        kwargs=None,
    ):
        kwargs = kwargs if kwargs else {}

        kwargs["_accept-charset"] = "utf8"
        form_method = "POST"
        form_action = request.url.split(":", 1)[1]
        form_enctype = "multipart/form-data"

        if "_method" in kwargs:
            form_method = kwargs.pop("_method")

        form = FORM(
            _method=form_method, _action=form_action, _enctype=form_enctype, **kwargs
        )

        controls = Param(
            labels=dict(),
            widgets=dict(),
            wrappers=dict(),
            comments=dict(),
            hidden_widgets=dict(),
            placeholders=dict(),
            titles=dict(),
            errors=dict(),
            begin=XML(form.xml().split("</form>")[0]),
            submit="",
            delete="",
            end=XML("</form>"),
        )

        json_controls = dict(
            form_fields=[],
            form_values=dict(),
            form_buttons=[],
            form_method=form_method,
            form_action=form_action,
            form_enctype=form_enctype,
            **kwargs,
        )

        class_outer = self.classes.get("outer") or None
        class_inner = self.classes.get("inner") or None

        all_fields = [x for x in table]
        if "_virtual_fields" in dir(table):
            all_fields += table._virtual_fields
        for field in all_fields:
            is_virtual = isinstance(field, FieldVirtual)

            # only display field if readable or writable
            if not field.readable and not field.writable:
                continue

            # if this is a readonly field only show readable fields
            if readonly:
                if not field.readable:
                    continue

            # do not display virtual fields in edit forms
            if not readonly and is_virtual:
                continue

            # do not show the id if not desired
            if field.type == "id" and not show_id:
                continue

            #  if this is an create form (unkown id) then only show writable fields.
            #  Some if an edit form was made from a list of fields and showreadonly=True
            elif not showreadonly and not field.writable:
                continue

            # ignore fields of type id its value is equal to None
            if field.type == "id" and vars.get(field.name) is None:
                field.writable = False
                continue

            error = errors.get(field.name)

            # if we have a field.widget for the field use it but this logic is deprecated
            if field.widget:
                widget = FieldDefinedWidget(field, self, table, vars, error=error)
            elif field.name in self.widgets:
                usr_widget = self.widgets[field.name]
                # allow specifying `formstyle.widgest["field"] = SelectWidget` (note: class, not instance)
                if issubclass(usr_widget, Widget):
                    widget = usr_widget
                else:
                    # compat with widgets expecting widget.make(self, field, value, error, title, placeholder="", readonly=False)
                    widget = OldWidgetCompat(usr_widget, field, self, vars, error)
            else:
                widget = widgets.get_widget_for(field, self, vars, error)

            # if the form is readonly or this is an id type field, display it as readonly
            is_readonly = (
                readonly or not field.writable or field.type == "id" or is_virtual
            )

            try:
                wrapped, html = widget.form_html(readonly=is_readonly)
            except IgnoreWidget:
                continue

            # Add to the controls dict
            controls.wrappers[field.name] = wrapped
            for key, value in widget.controls.items():
                controls[key][field.name] = value

            # Add to the json controls.
            json_controls["form_fields"].extend(
                [widget.attributes, *widget.extra_attributes]
            )
            json_controls["form_values"].update(widget.form_values)

            form.append(html)

        if vars.get("id"):
            form.append(INPUT(_name="id", _value=vars["id"], _hidden=True))

        if deletable:
            deletable_record_attributes = dict()

            deletable_field_name = "_delete"
            deletable_field_type = "checkbox"

            # Set the deletable json field attributes.
            deletable_record_attributes["_label"] = " check to delete"
            deletable_record_attributes["_name"] = deletable_field_name
            deletable_record_attributes["_type"] = deletable_field_type
            deletable_record_attributes["_class"] = self.classes["input[type=checkbox]"]
            deletable_record_attributes["_value"] = "ON"

            # Add to the json controls.
            json_controls["form_fields"] += [deletable_record_attributes]
            json_controls["form_values"][deletable_field_name] = None

            controls["delete"] = INPUT(
                _type=deletable_field_type,
                _value=deletable_record_attributes["_value"],
                _id=deletable_field_name,
                _name=deletable_field_name,
                _class=self.classes["input[type=checkbox]"],
            )

            form.append(
                DIV(
                    SPAN(
                        controls["delete"],
                        _class=class_inner,
                    ),
                    LABEL(
                        deletable_record_attributes["_label"],
                        _for=deletable_field_name,
                        _class="help",
                        _style="display: inline !important",
                    ),
                    _class=class_outer,
                )
            )

        submit_button_attributes = dict()

        submit_button_field_type = "submit"

        # Set the deletable json field attributes.
        submit_button_attributes["_label"] = "Submit"
        submit_button_attributes["_type"] = submit_button_field_type
        submit_button_attributes["_class"] = self.classes["input[type=submit]"]

        # Add to the json controls.
        json_controls["form_buttons"] += [submit_button_attributes]

        controls["submit"] = INPUT(
            _type=submit_button_field_type,
            _value="Submit",
            _class=self.classes["input[type=submit]"],
        )

        submit = DIV(
            DIV(
                controls["submit"],
                _class=class_inner,
            ),
            _class=class_outer,
        )
        form.append(submit)

        return dict(form=form, controls=controls, json_controls=json_controls)


FormStyleDefault = FormStyleFactory()

FormStyleBulma = FormStyleFactory()
FormStyleBulma.classes.update(
    {
        "outer": "field",
        "inner": "control",
        "label": "label",
        "info": "help",
        "error": "help is-danger py4web-validation-error mt-1",
        "submit": "button is-primary",
        "input": "input",
        "input[type=text]": "input",
        "input[type=date]": "input",
        "input[type=time]": "input",
        "input[type=datetime-local]": "input",
        "input[type=radio]": "radio",
        "input[type=checkbox]": "checkbox",
        "input[type=submit]": "button is-primary",
        "input[type=password]": "input password",
        "input[type=file]": "file",
        "select": "control select",
        "textarea": "textarea",
    }
)
FormStyleBulma.class_inner_exceptions = {"select": "select"}


FormStyleBootstrap4 = FormStyleFactory()
FormStyleBootstrap4.classes.update(
    {
        "outer": "form-group",
        "inner": "",
        "label": "h4",
        "info": "form-text",
        "error": "form-text text-danger py4web-validation-error",
        "submit": "btn btn-outline-info",
        "input": "form-control",
        "input[type=text]": "form-control",
        "input[type=date]": "form-control",
        "input[type=time]": "form-control",
        "input[type=datetime-local]": "form-control",
        "input[type=radio]": "form-check-input",
        "input[type=checkbox]": "form-check-input",
        "input[type=submit]": "btn btn-outline-info",
        "input[type=password]": "form-control",
        "input[type=file]": "form-control-file",
        "select": "form-control",
        "textarea": "form-control",
    }
)

FormStyleBootstrap5 = FormStyleFactory()
FormStyleBootstrap5.classes.update(
    {
        "outer": "mb-3 col-auto",  # Replaced 'form-group' with 'mb-3' for margin-bottom
        "inner": "",
        "label": "form-label",  # Explicitly use 'form-label' for labels
        "info": "form-text",
        "error": "form-text text-danger py4web-validation-error",
        "submit": "btn btn-primary",
        "input": "form-control",
        "input[type=text]": "form-control",
        "input[type=date]": "form-control",
        "input[type=time]": "form-control",
        "input[type=datetime-local]": "form-control",
        "input[type=radio]": "form-check-input",
        "input[type=checkbox]": "form-check-input",
        "input[type=submit]": "btn btn-primary",
        "input[type=password]": "form-control",
        "input[type=file]": "form-control",  # Bootstrap 5 doesn't have a specific 'form-control-file' class
        "select": "form-select",  # 'form-select' is used in Bootstrap 5 instead of 'form-control' for select elements
        "textarea": "form-control",
    }
)

FormStyleTailwind = FormStyleFactory()
FormStyleTailwind.classes.update(
    {
        "outer": "mb-4",
        "inner": "w-full flex flex-col space-y-1",
        "label": "block text-gray-700 font-medium",
        "info": "text-gray-500 text-sm",
        "error": "text-red-600 text-sm mt-1",
        "submit": "px-4 py-2 bg-blue-500 text-white rounded hover:bg-blue-600 transition",
        "input": "w-full px-3 py-2 border border-gray-300 rounded-md shadow-sm focus:ring-2 focus:ring-blue-500 focus:border-blue-500",
        "input[type=text]": "w-full px-3 py-2 border border-gray-300 rounded-md shadow-sm focus:ring-2 focus:ring-blue-500 focus:border-blue-500",
        "input[type=date]": "w-full px-3 py-2 border border-gray-300 rounded-md shadow-sm focus:ring-2 focus:ring-blue-500 focus:border-blue-500",
        "input[type=time]": "w-full px-3 py-2 border border-gray-300 rounded-md shadow-sm focus:ring-2 focus:ring-blue-500 focus:border-blue-500",
        "input[type=datetime-local]": "w-full px-3 py-2 border border-gray-300 rounded-md shadow-sm focus:ring-2 focus:ring-blue-500 focus:border-blue-500",
        "input[type=radio]": "form-radio h-5 w-5 text-blue-600",
        "input[type=checkbox]": "form-checkbox h-5 w-5 text-blue-600",
        "input[type=submit]": "px-4 py-2 bg-blue-500 text-white rounded hover:bg-blue-600 transition",
        "input[type=password]": "w-full px-3 py-2 border border-gray-300 rounded-md shadow-sm focus:ring-2 focus:ring-blue-500 focus:border-blue-500",
        "input[type=file]": "w-full px-3 py-2 border border-gray-300 rounded-md shadow-sm",
        "select": "w-full px-3 py-2 border border-gray-300 rounded-md shadow-sm focus:ring-2 focus:ring-blue-500 focus:border-blue-500",
        "textarea": "w-full px-3 py-2 border border-gray-300 rounded-md shadow-sm focus:ring-2 focus:ring-blue-500 focus:border-blue-500",
    }
)

# ################################################################
# Form object (replaced SQLFORM)
# ################################################################


class Form(object):
    """
    Usage in py4web controller:

       def index():
           form = Form(db.thing, record=1)
           if form.accepted: ...
           elif form.errors: ...
           else: ...
           return dict(form=form)

    Arguments:
    :param table: a DAL table or a list of fields (equivalent to old SQLFORM.factory)
    :param record: a DAL record or record id
    :param readonly: set to True to make a readonly form
    :param deletable: set to False to disallow deletion of record
    :param showreadonly: show readonly fields True, False, or None for default behavior)
    :param formstyle: a function that renders the form using helpers (FormStyleDefault)
    :param dbio: set to False to prevent any DB writes
    :param keep_values: if set to true, it remembers the values of the previously submitted form
    :param form_name: the optional name of this form
    :param csrf_session: if None, no csrf token is added.  If a session, then a CSRF token is added and verified.
    :param lifespan: lifespan of CSRF token in seconds, to limit form validity.
    :param signing_info: information that should not change between when the CSRF token is signed and
        verified.  This information is not leaked to the form.  For instance, if you wish to verify
        that the identity of the logged in user has not changed, you can do as below.
        signing_info = session.get('user', {}).get('id', '')
        The content of the field should be convertible to a string via json.
    :param auto_process: bool - whether the form should automatically process POST data. If you set this to False,
        you are responsible for calling form.process(). useful for custom logic in a `if self.submitted:` block.
    """

    def __init__(
        self,
        table,
        record=None,
        readonly=False,
        deletable=True,
        showreadonly=True,
        formstyle=FormStyleDefault,
        dbio=True,
        keep_values=False,
        form_name=None,
        hidden=None,
        validation=None,
        csrf_session=None,
        csrf_protection=True,
        lifespan=None,
        signing_info=None,
        submit_value="Submit",
        show_id=False,
        auto_process=True,
        **kwargs,
    ):
        self.param = Param(
            formstyle=formstyle,
            hidden=hidden,
            submit_value=submit_value,
            sidecar=[],
        )

        if isinstance(table, list):
            if len(table) == 0:
                raise ValueError("Cannot build form with empty list of fields")
            # using _table to check if Field.bind was called
            # and the field is bound to a table, since unlike `tablename`, `_table` is
            # only set in Field.bind()
            all_tablenames = list(
                set(
                    str(getattr(field, "_table", None) or "no_table") for field in table
                )
            )

            # only disable dbio if the fields are from multiple tables
            # this allows making forms for a subset of fields easily:
            #   Form([db.tbl.field1, db.tbl.field2])
            if len(all_tablenames) > 1 or all_tablenames[0] in "no_table":
                dbio = False
                # Mimic a table from a list of fields without calling define_table
                form_name = form_name or "no_table"
                for field in table:
                    field.tablename = getattr(field, "tablename", form_name)
            else:
                # if we just have 1 table, use it as the form name
                form_name = form_name or all_tablenames[0]

        if isinstance(record, (int, str)):
            record_id = int(str(record))
            self.record = table[record_id]
            if not self.record:
                raise HTTP(404)
        else:
            self.record = record

        # computed from input and not changed
        self.table = table
        self.deletable = self.record and deletable and not readonly
        self.dbio = dbio
        self.keep_values = True if keep_values or self.record else False
        self.form_name = form_name or table._tablename
        self.csrf_session = csrf_session
        self.signing_info = signing_info
        self.validation = validation
        self.lifespan = lifespan
        self.csrf_protection = csrf_protection
        self.show_id = show_id
        # initialized and can change
        self.vars = {}
        self.errors = {}
        self.readonly = readonly
        # if showreadoanly is None only display readonly fields for edit for or non db based forms
        if showreadonly is None:
            showreadonly = self.record or isinstance(table, (list, tuple))
        self.showreadonly = showreadonly
        self.submitted = False
        self.deleted = False
        self.accepted = False
        self.formkey = None
        self.cached_helper = None
        self.action = None

        self.kwargs = kwargs if kwargs else {}
        self.method = self.kwargs.get("_method", "POST")

        if self.record:
            self.vars = self._read_vars_from_record(table)

        try:
            self.post_vars = request.GET if self.method == "GET" else request.POST
        except KeyError:
            self.post_vars = {}

        try:
            form_vars = copy.deepcopy(request.forms)
        except KeyError:
            form_vars = {}
        for k in form_vars:
            self.vars[k] = form_vars[k]

        # We only a process a form if it is POST and the formkey matches (correct formname and crsf)
        # Notice: we never expose the crsf uuid, we only use to sign the form uuid
        if self.post_vars:
            self.submitted = True

        if not readonly and auto_process:
            self.process()
        if self.csrf_protection:
            self._sign_form()

    def process(self):
        if not self.submitted:
            return

        if self.csrf_protection and not self._verify_form(self.post_vars):
            return

        if self.post_vars.get("_delete") and self.dbio:
            self.accepted = True
            self.deleted = True
            self.record.delete_record()
            return

        record_id = self.record and self.record.get("id")
        validated_vars = {}
        uploaded_fields = set()
        for field in self.table:
            if field.writable and field.type != "id":
                original_value = self.post_vars.get(field.name)
                if isinstance(original_value, list):
                    if len(original_value) == 1:
                        original_value = original_value[0]
                    elif len(original_value) == 0:
                        original_value = None
                (value, error) = field.validate(original_value, record_id)
                if field.type == "password" and record_id and value is None:
                    continue
                if field.type == "upload":
                    uploaded_fields.add(field.name)
                    value = request.files.get(field.name)
                    delete = self.post_vars.get("_delete_" + field.name)
                    if value is not None:
                        if field.uploadfield == True and field.uploadfolder:
                            validated_vars[field.name] = field.store(
                                value.file,
                                value.filename,
                                field.uploadfolder,
                            )
                        elif field.uploadfield and field.db:
                            validated_vars[field.name] = field.store(
                                value.file,
                                value.filename,
                                field.uploadfolder,
                            )
                        else:
                            validated_vars[field.name] = value
                    elif self.record:
                        if not delete:
                            validated_vars[field.name] = self.record.get(field.name)
                        else:
                            validated_vars[field.name] = value = None
                elif field.type == "boolean":
                    validated_vars[field.name] = value is not None
                else:
                    validated_vars[field.name] = value
                if error:
                    self.errors[field.name] = error
        if self.errors:
            for field_name in uploaded_fields:
                validated_vars[field_name] = (
                    self.record and self.record.get(field_name) or None
                )
        self.vars.update(validated_vars)
        if self.record and self.dbio:
            self.vars["id"] = self.record.id
        if self.validation:
            self.validation(self)
        if not self.errors:
            self.accepted = True
            if self.dbio:
                self.update_or_insert(validated_vars)

    def _read_vars_from_record(self, table):
        if isinstance(table, list):
            # The table is just a list of fields.
            return {field.name: self.record.get(field.name) for field in table}
        else:
            return {
                name: self.record[name] for name in table.fields if name in self.record
            }

    def _make_key(self):
        if self.csrf_session is not None:
            key = str(uuid.uuid1())
            self.csrf_session["_formkey"] = key
        else:
            key = str(uuid.uuid1())
            response.set_cookie("_formkey", key, same_site="Strict")
        return key

    def _get_key(self):
        if self.csrf_session is not None:
            key = self.csrf_session.get("_formkey")
        else:
            key = request.get_cookie("_formkey")
        return key

    def _sign_form(self):
        """Signs the form, for csrf"""
        # Adds a form key.  First get the signing key from the session.
        payload = {"ts": str(time.time())}
        if self.lifespan is not None:
            payload["exp"] = time.time() + self.lifespan
        key = self._get_key() or self._make_key()
        self.formkey = to_native(jwt.encode(payload, key, algorithm="HS256"))

    def _verify_form(self, post_vars):
        """Verifies the csrf signature and form name."""
        if post_vars.get("_formname") != self.form_name:
            return False
        token = post_vars.get("_formkey")
        key = self._get_key()
        if not key:
            return False
        try:
            jwt.decode(token, key, algorithms=["HS256"])
            return True
        except Exception:
            return False

    def update_or_insert(self, validated_vars):
        if self.record:
            self.record.update_record(**validated_vars)
        else:
            # warning, should we really insert if record
            self.vars["id"] = self.table.insert(**validated_vars)

    def clear(self, vars, errors):
        errors.clear()
        if not self.record and not self.keep_values:
            vars.clear()
            for field in self.table:
                vars[field.name] = (
                    field.default() if callable(field.default) else field.default
                )

    def helper(self):
        vars, errors = copy.copy(self.vars), copy.copy(self.errors)
        if self.accepted:
            self.clear(vars, errors)
        if not self.cached_helper:
            helper = self.param.formstyle(
                self.table,
                vars,
                errors,
                self.readonly,
                self.deletable,
                self.showreadonly,
                show_id=self.show_id,
                kwargs=self.kwargs,
            )
            for item in self.param.sidecar:
                helper["form"][-1][-1].append(item)

                button_attributes = item.attributes
                button_attributes["_label"] = item.children[0]
                helper["json_controls"]["form_buttons"] += [button_attributes]

            if self.action:
                helper["form"]["_action"] = self.action

            if self.param.submit_value:
                helper["controls"]["submit"]["_value"] = self.param.submit_value

            if self.form_name:
                helper["controls"]["hidden_widgets"]["formname"] = INPUT(
                    _type="hidden", _name="_formname", _value=self.form_name
                )
                helper["form"].append(helper["controls"]["hidden_widgets"]["formname"])

                helper["json_controls"]["form_values"]["_formname"] = self.form_name

            if self.formkey:
                helper["controls"]["hidden_widgets"]["formkey"] = INPUT(
                    _type="hidden", _name="_formkey", _value=self.formkey
                )
                helper["form"].append(helper["controls"]["hidden_widgets"]["formkey"])

                helper["json_controls"]["form_values"]["_formkey"] = self.formkey

            for key in self.param.hidden or {}:
                helper["controls"]["hidden_widgets"][key] = INPUT(
                    _type="hidden", _name=key, _value=self.param.hidden[key]
                )
                helper["form"].append(helper["controls"]["hidden_widgets"][key])

            helper["controls"]["begin"] = XML(
                str(helper["controls"]["begin"])
                + "".join(
                    str(helper["controls"]["hidden_widgets"][hidden_field])
                    for hidden_field in helper["controls"]["hidden_widgets"]
                )
            )
            self.cached_helper = helper

        return self.cached_helper

    @staticmethod
    def is_image(value):
        """
        Tries to check if the filename provided references to an image

        Checking is based on filename extension. Currently recognized:
           gif, png, jp(e)g, bmp

        Args:
            value: filename
        """
        if value:
            (_, extension) = os.path.splitext(value)
            if extension in [".gif", ".png", ".jpg", ".jpeg", ".bmp"]:
                return True
        return False

    @property
    def custom(self):
        return self.helper()["controls"]

    @property
    def structure(self):
        return self.helper()["form"]

    def as_json(self):
        return self.helper()["json_controls"]

    def xml(self):
        return self.structure.xml()

    def __str__(self):
        return self.xml()<|MERGE_RESOLUTION|>--- conflicted
+++ resolved
@@ -1,8 +1,4 @@
 import copy
-<<<<<<< HEAD
-=======
-import functools
->>>>>>> b2e7174c
 import os
 import time
 import uuid
