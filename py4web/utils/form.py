import uuid
import hmac
from py4web import DAL, request
from yatl.helpers import A, TEXTAREA, INPUT, TR, TD, TABLE, DIV, LABEL, FORM, SELECT, OPTION, P
from pydal._compat import to_bytes

def FormStyleDefault(table, vars, errors, readonly, deletable, classes=None):
    form = FORM(_method='POST', _action=request.path, _enctype='multipart/form-data')

    classes = classes or {}
    class_label = classes.get('label', '')
    class_outer = classes.get('outer', '')
    class_inner = classes.get('inner', '')
    class_error = classes.get('error', '')
    class_info = classes.get('info', '')

    for field in table:

        input_id = '%s_%s' % (field.tablename, field.name)
        value = field.formatter(vars.get(field.name))
        error = errors.get(field.name)
        field_class = field.type.split()[0].replace(':','-')

        if field.type == 'blob': # never display blobs (mistake?)
            continue
        elif readonly or field.type=='id':
            if not field.readable:
                continue
            else:
                control = DIV(field.represent and field.represent(value) or value or '')
        elif not field.writable:
            continue
        elif field.widget:
            control = field.widget(table, value)
        elif field.type == 'text':
            control = TEXTAREA(value or '', _id=input_id,_name=field.name)
        elif field.type == 'boolean':
            control = INPUT(_type='checkbox', _id=input_id, _name=field.name,
                            _value='ON', _checked = value)
        elif field.type == 'upload':
            control = DIV(INPUT(_type='file', _id=input_id, _name=field.name))
            if value:
                control.append(A('download', _href=donwload_url(value)))
                control.append(INPUT(_type='checkbox',_value='ON',
                                     _name='_delete_'+field.name))
                control.append('(check to remove)')
        elif hasattr(field.requires, 'options'):
            multiple = field.type.startswith('list:')
            value = list(map(str, value if isinstance(value, list) else [value]))
            options = [OPTION(v,_value=k,_selected=(not k is None and k in value))
                       for k, v in field.requires.options()]
            control = SELECT(*options, _id=input_id, _name=field.name,
                              _multiple=multiple)
        else:
            field_type = 'password' if field.type == 'password' else 'text'
            control = INPUT(_type=field_type, _id=input_id, _name=field.name,
                            _value=value, _class=field_class)

        key = control.name.rstrip('/')
        if key == 'input':
            key += '[type=%s]' % (control['_type'] or 'text')
        control['_class'] = classes.get(key, '')

        form.append(DIV(
                LABEL(field.label, _for=input_id, _class=class_label),
                DIV(control, _class=class_inner),
                P(error, _class=class_error) if error else '',
                P(field.comment or '', _class=class_info),
                _class=class_outer))

    if deletable:
        form.append(DIV(DIV(INPUT(_type='checkbox',_value='ON',_name='_delete',
                                  _class=classes.get('input[type=checkbox]')),
                            _class=class_inner),
                        P('check to delete',_class="help"),
                        _class=class_outer))
    submit = DIV(DIV(INPUT(_type='submit',_value='Submit',
                           _class=classes.get('input[type=submit]')),
                     _class=class_inner),
                 _class=class_outer)
    form.append(submit)
    return form


def FormStyleBulma(table, vars, errors, readonly, deletable):
    classes = {
        'outer': 'field',
        'inner': 'control',
        'label': 'label',
        'info': 'help',
        'error': 'help is-danger',
        'submit': 'button',
        'input': 'input',
        'input[type=text]': 'input',
        'input[type=radio]': 'radio',
        'input[type=checkbox]': 'checkbox',
        'input[type=submit]': 'button',
        'select': 'select',
        'textarea': 'textarea',
        }
    return FormStyleDefault(table, vars, errors, readonly, deletable, classes)


# ################################################################
# Form object (replaced SQLFORM)
# ################################################################

class Form(object):
    """
    Usage in py4web controller:

       def index():
           form = Form(db.thing, record=1)
           if form.accepted: ...
           elif form.errors: ...
           else: ...
           return dict(form=form)

    Arguments:
    - table: a DAL table or a list of fields (equivalent to old SQLFORM.factory)
    - record: a DAL record or record id
    - readonly: set to True to make a readonly form
    - deletable: set to False to disallow deletion of record
    - formstyle: a function that renders the form using helpers (FormStyleDefault)
    - dbio: set to False to prevent any DB writes
    - keep_values: if set to true, it remembers the values of the previously submitted form
    - form_name: the optional name of this form
    """

    def __init__(self,
                 table,
                 record=None,
                 readonly=False,
                 deletable=True,
                 formstyle=FormStyleDefault,
                 dbio=True,
                 keep_values=False,
                 form_name=False,
                 hidden=None):

        if isinstance(table, list):
            dbio = False
            # Mimic a table from a list of fields without calling define_table
            form_name = form_name or 'none'
            for field in table: field.tablename = getattr(field,'tablename',form_name)

        if isinstance(record, (int, str)):
            record_id = int(str(record))
            self.record = table[record_id]
        else:
            self.record = record

        self.table = table
        self.readonly = readonly
        self.deletable = deletable and not readonly and self.record
        self.formstyle = formstyle
        self.dbio = dbio
        self.keep_values = True if keep_values or self.record else False
        self.vars = {}
        self.errors = {}
        self.submitted = False
        self.deleted = False
        self.accepted = False
        self.form_name = form_name or table._tablename
        self.hidden = hidden
        self.formkey = None
        self.cached_helper = None

        if readonly or request.method=='GET':
            if self.record:
                self.vars = self.record
        else:
            post_vars = request.forms
            self.submitted = True
            process = False
<<<<<<< HEAD
            # We only a process a form if it is POST and the formkey matches (correct formname and crsf)
            # Notice: we never expose the crsf uuid, we only use to sign the form uuid
            if request.method == 'POST':
=======
            # We only a process a form if it is a POST and the formkey matches (both the correct formname and crsf)
            # Notice: we never expose the crsf uuid, we only use it to sign the form uuid
            if request.method == 'POST':                
>>>>>>> a2e77774
                if post_vars.get('_formkey') == self.form_name:
                    process = True
            if process:
                if not post_vars.get('_delete'):
                    for field in self.table:
                        if field.writable:
                            value = post_vars.get(field.name)
                            record_id = self.record and self.record.get('id')
                            (value, error) = field.validate(value, record_id)
                            if field.type == 'upload':
                                delete = post_vars.get('_delete_'+field.name)
                                if value is not None and hasattr(value,'file'):
                                    value = field.store(value.file,
                                                        value.filename,
                                                        field.uploadfolder)
                                elif self.record and not delete:
                                    value = self.record.get(field.name)
                                else:
                                    value = None
                            self.vars[field.name] = value
                            if error:
                                self.errors[field.name] = error
                    if self.record:
                        self.vars['id'] = self.record.id
                    if not self.errors:
                        self.accepted = True
                        if dbio:
                            self.update_or_insert()
                elif dbio:
                    self.deleted = True
                    self.record.delete_record()
        # Store key for future CSRF
        self.formkey = self.form_name

    def update_or_insert(self):
        if self.record:
            self.record.update_record(**self.vars)
        else:
            # warning, should we really insert if record
            self.vars['id'] = self.table.insert(**self.vars)

    def clear():
        self.vars.clear()
        self.errors.clear()
        for field in self.table:
            self.vars[field.name] = field.default

    def helper(self):
        if self.accepted and not self.keep_values:
            self.vars.clear()
        if not self.cached_helper:
            helper = self.formstyle(self.table,
                                    self.vars,
                                    self.errors,
                                    self.readonly,
                                    self.deletable)
            if self.formkey:
                helper.append(INPUT(_type='hidden',_name='_formkey', _value=self.formkey))
            for key in self.hidden or {}:
                helper.append(INPUT(_type='hidden',_name=key,
                                    _value=self.hidden[key]))
            self.cached_helper = helper
        return self.cached_helper

    def xml(self):
        return self.helper().xml()

    def __unicode__(self):
        return self.xml()

    def __str__(self):
        return self.xml().encode('utf8')<|MERGE_RESOLUTION|>--- conflicted
+++ resolved
@@ -173,15 +173,9 @@
             post_vars = request.forms
             self.submitted = True
             process = False
-<<<<<<< HEAD
-            # We only a process a form if it is POST and the formkey matches (correct formname and crsf)
-            # Notice: we never expose the crsf uuid, we only use to sign the form uuid
-            if request.method == 'POST':
-=======
             # We only a process a form if it is a POST and the formkey matches (both the correct formname and crsf)
             # Notice: we never expose the crsf uuid, we only use it to sign the form uuid
             if request.method == 'POST':                
->>>>>>> a2e77774
                 if post_vars.get('_formkey') == self.form_name:
                     process = True
             if process:
