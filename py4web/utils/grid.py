# TODO:
# - details, edit, delete URLs should be signed
#
#
import base64
import copy
import datetime
from urllib.parse import urlparse

import ombott
<<<<<<< HEAD
from pydal.objects import Field, FieldVirtual
=======
from pydal.objects import Field, FieldVirtual, Expression
>>>>>>> 6c1d796a
from yatl.helpers import (
    CAT,
    DIV,
    FORM,
    INPUT,
    OPTION,
    SELECT,
    SPAN,
    TABLE,
    TAG,
    TBODY,
    TD,
    TH,
    THEAD,
    TR,
    XML,
    A,
    I,
)

from py4web import HTTP, URL, redirect, request
from py4web.utils.form import Form, FormStyleDefault, join_classes
from py4web.utils.param import Param

NAV = TAG.nav
HEADER = TAG.header


def title(text):
    """Turns text into a title"""
    return str(text).replace("_", " ").title()


def safe_int(text, default):
    """try parse txt into an int else returns the default"""
    try:
        return int(text)
    except (ValueError, TypeError):
        return default


class GridClassStyle:

    """
    Default grid style
    Internal element names match default class name, other classes can be added
    Style use should be minimized since it cannot be overridden by CSS
    """

    classes = {
        "grid-wrapper": "grid-wrapper",
        "grid-header": "grid-header",
        "grid-new-button": "grid-new-button info",
        "grid-search": "grid-search",
        "grid-table-wrapper": "grid-table-wrapper",
        "grid-table": "grid-table",
        "grid-sorter-icon-up": "grid-sort-icon-up fas fa-sort-up",
        "grid-sorter-icon-down": "grid-sort-icon-down fas fa-sort-down",
        "grid-thead": "",
        "grid-tr": "",
        "grid-th": "",
        "grid-td": "",
        "grid-td-buttons": "",
        "grid-button": "info",
        "grid-details-button": "grid-details-button info",
        "grid-edit-button": "grid-edit-button info",
        "grid-delete-button": "grid-delete-button info",
        "grid-search-button": "grid-search-button",
        "grid-clear-button": "grid-clear-button",
        "grid-footer": "grid-footer",
        "grid-info": "grid-info",
        "grid-pagination": "grid-pagination",
        "grid-pagination-button": "grid-pagination-button info",
        "grid-pagination-button-current": "grid-pagination-button-current default",
        "grid-cell-type-string": "grid-cell-type-string",
        "grid-cell-type-text": "grid-cell-type-text",
        "grid-cell-type-boolean": "grid-cell-type-boolean",
        "grid-cell-type-float": "grid-cell-type-float",
        "grid-cell-type-decimal": "grid-cell-type-decimal",
        "grid-cell-type-int": "grid-cell-type-int",
        "grid-cell-type-date": "grid-cell-type-date",
        "grid-cell-type-time": "grid-cell-type-time",
        "grid-cell-type-datetime": "grid-cell-type-datetime",
        "grid-cell-type-upload": "grid-cell-type-upload",
        "grid-cell-type-list": "grid-cell-type-list",
        "grid-cell-type-id": "grid-cell-type-id",
        # specific for custom form
        "grid-search-form": "grid-search-form",
        "grid-search-form-table": "grid-search-form-table",
        "grid-search-form-tr": "grid-search-form-tr",
        "grid-search-form-td": "grid-search-form-td",
        "grid-search-boolean": "grid-search-boolean",
        "grid-header-element": "grid-header-element info",
        "grid-footer-element": "grid-footer-element info",
    }

    styles = {
        "grid-wrapper": "",
        "grid-header": "display: table; width: 100%;",
        "grid-new-button": "margin-top:4px; height:34px; line-height:34px;",
        "grid-search": "display: table-cell; float:right;",
        "grid-table-wrapper": "overflow-x: auto; width:100%;",
        "grid-table": "",
        "grid-sorter-icon-up": "",
        "grid-sorter-icon-down": "",
        "grid-thead": "",
        "grid-tr": "",
        "grid-th": "white-space: nowrap; vertical-align: middle;",
        "grid-td": "white-space: nowrap; vertical-align: middle;",
        "grid-td-buttons": "",
        "grid-button": "margin-bottom: 0;",
        "grid-details-button": "margin-bottom: 0;",
        "grid-edit-button": "margin-bottom: 0;",
        "grid-delete-button": "margin-bottom: 0;",
        "grid-search-button": "height: 34px;",
        "grid-clear-button": "height: 34px;",
        "grid-footer": "display: table; width:100%;",
        "grid-info": "display: table-cell;",
        "grid-pagination": "display: table-cell; text-align:right;",
        "grid-pagination-button": "min-width: 20px;",
        "grid-pagination-button-current": "min-width: 20px; pointer-events:none; opacity: 0.7;",
        "grid-cell-type-string": "white-space: nowrap; vertical-align: middle; text-align: left; text-overflow: ellipsis; max-width: 200px;",
        "grid-cell-type-text": "vertical-align: middle; text-align: left; text-overflow: ellipsis; max-width: 200px;",
        "grid-cell-type-boolean": "white-space: nowrap; vertical-align: middle; text-align: center;",
        "grid-cell-type-float": "white-space: nowrap; vertical-align: middle; text-align: right;",
        "grid-cell-type-decimal": "white-space: nowrap; vertical-align: middle; text-align: right;",
        "grid-cell-type-int": "white-space: nowrap; vertical-align: middle; text-align: right;",
        "grid-cell-type-date": "white-space: nowrap; vertical-align: middle; text-align: right;",
        "grid-cell-type-time": "white-space: nowrap; vertical-align: middle; text-align: right;",
        "grid-cell-type-datetime": "white-space: nowrap; vertical-align: middle; text-align: right;",
        "grid-cell-type-upload": "white-space: nowrap; vertical-align: middle; text-align: center;",
        "grid-cell-type-list": "white-space: nowrap; vertical-align: middle; text-align: left;",
        # specific for custom form
        "grid-search-form": "",
        "grid-search-form-table": "",
        "grid-search-form-tr": "border-bottom: none;",
        "grid-search-form-td": "",
        "grid-search-boolean": "",
        "grid-header-element": "margin-top:4px; height:34px; line-height:34px;",
        "grid-footer-element": "margin-top:4px; height:34px; line-height:34px;",
    }

    @classmethod
    def get(cls, element):
        """returns a dict with _class and _style for the element name"""
        return {
            "_class": cls.classes.get(element),
            "_style": cls.styles.get(element),
        }


class GridClassStyleBulma(GridClassStyle):
    """The Grid style for Bulma"""

    classes = {
        "grid-wrapper": "grid-wrapper field",
        "grid-header": "grid-header pb-2 is-clearfix",
        "grid-new-button": "grid-new-button button",
        "grid-search": "grid-search is-pulled-right pb-2",
        "grid-table-wrapper": "grid-table-wrapper table_wrapper table-container mb-1",
        "grid-table": "grid-table table is-bordered is-striped is-hoverable is-fullwidth is-clearfix",
        "grid-sorter-icon-up": "grid-sort-icon-up fas fa-sort-up is-pulled-right",
        "grid-sorter-icon-down": "grid-sort-icon-down fas fa-sort-down is-pulled-right",
        "grid-thead": "",
        "grid-tr": "",
        "grid-th": "",
        "grid-td": "is-small",
        "grid-td-buttons": "is-small is-narrow",
        "grid-button": "grid-button button is-small",
        "grid-details-button": "grid-details-button button is-small",
        "grid-edit-button": "grid-edit-button button is-small",
        "grid-delete-button": "grid-delete-button button is-small",
        "grid-search-button": "grid-search-button button",
        "grid-clear-button": "grid-clear-button button",
        "grid-footer": "grid-footer pb-8",
        "grid-info": "grid-info is-pulled-left",
        "grid-pagination": "grid-pagination is-pulled-right",
        "grid-pagination-button": "grid-pagination-button button is-small",
        "grid-pagination-button-current": "grid-pagination-button-current button is-primary is-small",
        "grid-cell-type-string": "grid-cell-type-string",
        "grid-cell-type-text": "grid-cell-type-text",
        "grid-cell-type-boolean": "grid-cell-type-boolean has-text-centered",
        "grid-cell-type-float": "grid-cell-type-float",
        "grid-cell-type-decimal": "grid-cell-type-decimal",
        "grid-cell-type-int": "grid-cell-type-int",
        "grid-cell-type-date": "grid-cell-type-date",
        "grid-cell-type-time": "grid-cell-type-time",
        "grid-cell-type-datetime": "grid-cell-type-datetime",
        "grid-cell-type-upload": "grid-cell-type-upload",
        "grid-cell-type-list": "grid-cell-type-list",
        "grid-cell-type-id": "grid-cell-type-id has-text-centered",
        # specific for custom form
        "grid-search-form": "grid-search-form is-pulled-right pb-2",
        "grid-search-form-table": "grid-search-form-table",
        "grid-search-form-tr": "grid-search-form-tr",
        "grid-search-form-td": "grid-search-form-td pr-1",
        "grid-search-boolean": "grid-search-boolean",
        "grid-header-element": "grid-header-element button",
        "grid-footer-element": "grid-footer-element button",
    }

    styles = {
        "grid-wrapper": "",
        "grid-header": "",
        "grid-new-button": "",
        "grid-search": "",
        "grid-table-wrapper": "",
        "grid-table": "",
        "grid-sorter-icon-up": "",
        "grid-sorter-icon-down": "",
        "grid-thead": "",
        "grid-tr": "",
        "grid-th": "text-align: center; text-transform: uppercase; vertical-align: bottom;",
        "grid-td": "",
        "grid-td-buttons": "",
        "grid-button": "",
        "grid-details-button": "",
        "grid-edit-button": "",
        "grid-delete-button": "",
        "grid-search-button": "",
        "grid-clear-button": "",
        "grid-footer": "padding-top: .5em; padding-bottom: 2em;",
        "grid-info": "",
        "grid-pagination": "",
        "grid-pagination-button": "margin-left: .25em;",
        "grid-pagination-button-current": "margin-left: .25em;",
        "grid-cell-type-string": "vertical-align: top; text-overflow: ellipsis;",
        "grid-cell-type-text": "vertical-align: top; text-overflow: ellipsis;",
        "grid-cell-type-boolean": "vertical-align: top; text-align: center",
        "grid-cell-type-float": "vertical-align: top; text-align: right",
        "grid-cell-type-decimal": "vertical-align: top; text-align: right",
        "grid-cell-type-int": "vertical-align: top; text-align: center;",
        "grid-cell-type-date": "vertical-align: top; text-align: center;",
        "grid-cell-type-time": "vertical-align: top; text-align: center;",
        "grid-cell-type-datetime": "vertical-align: top; text-align: center;",
        "grid-cell-type-upload": "vertical-align: top; text-align: center;",
        "grid-cell-type-list": "vertical-align: top; text-align: left;",
        "grid-cell-type-id": "",
        # specific for custom form
        "grid-search-form": "",
        "grid-search-form-table": "",
        "grid-search-form-tr": "",
        "grid-search-form-td": "",
        "grid-search-boolean": "padding-top: .5rem;",
        "grid-header-element": "",
        "grid-footer-element": "",
    }


class Column:
    """class used to represent a column in a grid"""

    def __init__(
        self,
        name,
        represent,
        required_fields=None,
        orderby=None,
        td_class_style=None,
    ):
        self.name = name
        self.represent = represent
        self.orderby = orderby
        self.required_fields = []
        if required_fields:
            if isinstance(required_fields, list):
                self.required_fields = required_fields
            else:
                self.required_fields = [required_fields]

        self.td_class_style = td_class_style

    def render(self, row, index=None):
        """renders a row al position index (optional)"""
        return self.represent(row)


class Grid:

    FORMATTERS_BY_TYPE = {
        "boolean": lambda value: INPUT(
            _type="checkbox", _checked=value, _disabled="disabled"
        )
        if value
        else "",
        "datetime": lambda value: XML(
            "<script>document.write((new Date(%s,%s,%s,%s,%s,%s)).toLocaleString())</script>"
            % (
                value.year,
                value.month - 1,
                value.day,
                value.hour,
                value.minute,
                value.second,
            )
        )
        if value and isinstance(value, datetime.datetime)
        else value
        if value
        else "",
        "time": lambda value: XML(
            "<script>document.write((new Date(0, 0, 0,%s,%s,%s)).toLocaleString().split(', ')[1])</script>"
            % (value.hour, value.minute, value.second)
        )
        if value and isinstance(value, datetime.time)
        else value
        if value
        else "",
        "date": lambda value: XML(
            '<script>document.write((new Date(%s,%s,%s)).toLocaleString().split(",")[0])</script>'
            % (
                value.year,
                value.month - 1,
                value.day,
            )
        )
        if value and isinstance(value, datetime.date)
        else value
        if value
        else "",
        "list:string": lambda value: ", ".join(str(x) for x in value) if value else "",
        "list:integer": lambda value: ", ".join(x for x in value) if value else "",
        "default": lambda value: str(value) if value is not None else "",
    }

    def __init__(
        self,
        path,
        query,
        search_form=None,
        search_queries=None,
        columns=None,
        field_id=None,
        show_id=False,
        orderby=None,
        left=None,
        headings=None,
        create=True,
        details=True,
        editable=True,
        deletable=True,
        validation=None,
        pre_action_buttons=None,
        post_action_buttons=None,
        auto_process=True,
        rows_per_page=15,
        include_action_button_text=True,
        search_button_text="Filter",
        formstyle=FormStyleDefault,
        grid_class_style=GridClassStyle,
        T=lambda text: text,
        groupby=None,
        # deprecated
        fields=None,
    ):
        """
        Grid is a searchable/sortable/pageable grid

        :param path: The part of the URL to be parsed by this grid
        :param query: the query used to filter the data
        :param search_form: py4web FORM to be included as the search form
        :param search_queries: future use - pass a dict of name and a search query
        :param columns: list of columns to display on the list page, if blank, glean tablename from first query
        :              and use all fields of that table
        :param field_id: the id field of the primary table for the grid - if there are multiple tables (joined)
                            then the table for this field is used as the table for edit/details/delete
        :param show_id: show the record id field on list page - default = False
        :param orderby: pydal orderby field or list of fields
        :param left: if joining other tables, specify the pydal left expression here
        :param headings: list of headings to be used for list page - if not provided use the field label
        :param create: URL to redirect to for creating records - set to False to not display the button
        :param editable: URL to redirect to for editing records - set to False to not display the button
        :param deletable: URL to redirect to for deleting records - set to False to not display the button
        :param validation: optional validation function to pass to create and edit forms
        :param pre_action_buttons: list of Column instances to include before the standard action buttons
        :param post_action_buttons: list of Column instances to include after the standard action buttons
        :param auto_process: True/False - automatically process the sql for the form - if False, user is
                              responsible for calling process().
        :param T: optional pluralize object
        """

        # in case the query is a Table instead
        if isinstance(query, query._db.Table):
            query = query._id != None

        self.path = path or ""
        self.db = query._db
        self.T = T
        self.param = Param(
            query=query,
            columns=columns or fields,
            field_id=field_id,
            show_id=show_id,
            orderby=orderby,
            left=left,
            groupby=groupby,
            search_form=search_form,
            search_queries=search_queries,
            headings=headings or [],
            create=create,
            details=details,
            editable=editable,
            deletable=deletable,
            validation=validation,
            pre_action_buttons=pre_action_buttons,
            post_action_buttons=post_action_buttons,
            rows_per_page=rows_per_page,
            include_action_button_text=include_action_button_text,
            search_button_text=search_button_text,
            formstyle=formstyle,
            grid_class_style=grid_class_style,
            new_sidecar=None,
            new_submit_value=None,
            new_action_button_text="New",
            details_sidecar=None,
            details_submit_value=None,
            details_action_button_text="Details",
            edit_sidecar=None,
            edit_submit_value=None,
            edit_action_button_text="Edit",
            delete_action_button_text="Delete",
            header_elements=None,
            footer_elements=None,
        )

        #  instance variables that will be computed
        self.action = None
        self.current_page_number = None
        self.endpoint = request.fullpath
        if self.path:
            self.endpoint = self.endpoint[: -len(self.path)].rstrip("/")
        self.hidden_fields = None
        self.form = None
        self.number_of_pages = None
        self.page_end = None
        self.page_start = None
        self.query_parms = request.params
        self.record_id = None
        self.rows = None
        self.tablename = None
        self.total_number_of_rows = None
        self.use_tablename = self.is_join()
        self.formatters = {}
        self.formatters_by_type = copy.copy(Grid.FORMATTERS_BY_TYPE)
        self.attributes_plugin = AttributesPlugin(request)

        if auto_process:
            self.process()

    def is_creatable(self):
        if self.param.groupby:
            return False
        if callable(self.param.create):
            return self.param.create()
        return self.param.create

    def is_editable(self, row):
        if self.param.groupby:
            return False
        if callable(self.param.editable):
            return self.param.editable(row)
        return self.param.editable

    def is_readable(self, row):
        if callable(self.param.details):
            return self.param.details(row)
        return self.param.details

    def is_deletable(self, row):
        if self.param.groupby:
            return False
        if callable(self.param.deletable):
            return self.param.deletable(row)
        return self.param.deletable

    def process(self):
        query = None
        db = self.db
        if not self.param.search_form and self.param.search_queries:
            search_type = safe_int(request.query.get("search_type", 0), default=0)
            search_string = request.query.get("search_string")
            if search_type < len(self.param.search_queries) and search_string:
                query_lambda = self.param.search_queries[search_type][1]
                try:
                    query = query_lambda(search_string)
                except:
                    pass  # flash a message here

        if not query:
            query = self.param.query
        else:
            query &= self.param.query

        parts = self.path.split("/")
        self.action = parts[0] or "select"

        if self.param.field_id:
            self.tablename = str(self.param.field_id._table)
        else:
            self.tablename = self.get_tablenames(self.param.query)[0]
            self.param.field_id = db[self.tablename]._id

        self.record_id = safe_int(parts[1] if len(parts) > 1 else None, default=None)

        table = db[self.tablename]
        if not self.param.columns:
            # if no column specified use all fields
            self.param.columns = [field for field in table if field.readable]

        #  if any columns are Expression but not Field, get the field info from 'first' attribute
        converted_columns = []
        for col in self.param.columns:
            if isinstance(col, Expression) and not isinstance(col, Field):
                converted_columns.append(col.first)
            else:
                converted_columns.append(col)
        self.param.columns = converted_columns

        if not self.param.columns:
            self.needed_fields = self.param.columns[:]
        elif any(isinstance(col, Column) for col in self.param.columns):
            # if we use columns we have to get all fields and assume a single table
            self.needed_fields = [field for field in db[self.tablename]]
            for col in self.param.columns:
                if isinstance(col, Column):
                    for rf in col.required_fields:
                        if rf.longname not in [x.longname for x in self.needed_fields]:
                            self.needed_fields.append(rf)
        elif any(isinstance(col, FieldVirtual) for col in self.param.columns):
            # if virtual fields are specified the fields may come from a join
            needed_fields = set()
            for col in self.param.columns:
                if isinstance(col, Field):
                    needed_fields.add(col)
                elif isinstance(col, FieldVirtual):
                    for field in db[col.tablename]:
                        needed_fields.add(field)
            self.needed_fields = list(needed_fields)
        else:
            self.needed_fields = self.param.columns[:]

        # make sure all specified fields are available
        if self.param.columns:
            for col in self.param.columns:
                if not isinstance(col, (Column, FieldVirtual)):
                    if col.longname not in [x.longname for x in self.needed_fields]:
                        self.needed_fields.append(col)

        # except the primary key may be missing and must be fetched even if not displayed
        if not any(col.name == table._id.name for col in self.needed_fields):
            self.needed_fields.insert(0, table._id)

        self.referrer = None

        if not self.tablename:
            raise HTTP(400)

        # SECURITY: if the record does not exist or does not match query, than we are not allowed
        table = db[self.tablename]
        if self.record_id:
            record = table(self.record_id)
            if not record:
                redirect(self.endpoint)
        else:
            record = None

        #  ensure the user has access for new/details/edit/delete if chosen
        if self.action == "new" and not self.is_creatable():
            raise HTTP(
                403,
                f"You do not have access to create a record in the {self.tablename} table.",
            )
        if self.action == "details" and not self.is_readable(record):
            raise HTTP(
                403,
                f"You do not have access to read a record from the {self.tablename} table.",
            )
        if self.action == "edit" and not self.is_editable(record):
            raise HTTP(
                403,
                f"You do not have access to edit a record in the {self.tablename} table.",
            )
        if self.action == "delete" and not self.is_deletable(record):
            raise HTTP(
                403,
                f"You do not have access to delete a record in the {self.tablename} table.",
            )

        if self.action in ["new", "details", "edit"]:

            readonly = self.action == "details"

            attrs = self.attributes_plugin.form(url=request.url.split(":", 1)[1])
            self.form = Form(
                table,
                record=record,
                readonly=readonly,
                deletable=self.param.deletable,
                formstyle=self.param.formstyle,
                validation=self.param.validation,
                show_id=self.param.show_id,
                **attrs,
            )
            if self.action == "new" and self.param.create:
                if self.param.new_sidecar:
                    self.form.param.sidecar.append(self.param.new_sidecar)
                if self.param.new_submit_value:
                    self.form.param.submit_value = self.param.new_submit_value
            if self.action == "details" and self.is_readable(record):
                if self.param.details_sidecar:
                    self.form.param.sidecar.append(self.param.details_sidecar)
                if self.param.details_submit_value:
                    self.form.param.submit_value = self.param.details_submit_value
            if self.action == "edit" and self.is_editable(record):
                if self.param.edit_sidecar:
                    self.form.param.sidecar.append(self.param.edit_sidecar)
                if self.param.edit_submit_value:
                    self.form.param.submit_value = self.param.edit_submit_value

            # redirect to the referrer
            if self.form.accepted or (readonly and request.method == "POST"):
                referrer = request.query.get("_referrer")
                if referrer:
                    redirect(base64.b16decode(referrer.encode("utf8")).decode("utf8"))
                else:
                    redirect(self.endpoint)

        elif self.action == "delete" and self.is_deletable(record):
            db(db[self.tablename].id == self.record_id).delete()

            url = parse_referer(request)
            if url and url.query:
                self.endpoint += "?%s" % url.query
            redirect(self.endpoint)

        elif self.action == "select":
            self.referrer = "_referrer=%s" % base64.b16encode(
                request.url.encode("utf8")
            ).decode("utf8")

            #  find the primary key of the primary table
            pt = db[self.tablename]
            key_is_missing = True
            for field in self.param.columns:
                if (
                    isinstance(field, Field)
                    and field.table._tablename == pt._tablename
                    and field.name == pt._id.name
                ):
                    key_is_missing = False
            if key_is_missing:
                #  primary key wasn't included, add it and set show_id to False so it doesn't display
                self.param.columns.append(pt._id)
                self.param.show_id = False

            self.current_page_number = safe_int(request.query.get("page"), default=1)

            select_params = dict()
            #  try getting sort order from the request
            sort_order = request.query.get("orderby", "")

            try:
                parts = sort_order.lstrip("~").split(".")
                orderby = db[parts[0]][parts[1]]
                if sort_order.startswith("~"):
                    orderby = ~orderby
                select_params["orderby"] = orderby
            except (IndexError, KeyError, TypeError, AttributeError):
                select_params["orderby"] = self.param.orderby

            if self.param.left:
                select_params["left"] = self.param.left

            if self.param.groupby:
                select_params["groupby"] = self.param.groupby

            if self.param.groupby:
                #  need groupby fields in select to get proper count
                self.total_number_of_rows = len(
                    db(query).select(*self.param.groupby, **select_params)
                )
            elif self.param.left:
                # TODO: maybe this can be made more efficient
                self.total_number_of_rows = len(
                    db(query).select(db[self.tablename].id, **select_params)
                )
            else:
                self.total_number_of_rows = db(query).count()

            #  if at a high page number and then filter causes less records to be displayed, reset to page 1
            if (
                self.current_page_number - 1
            ) * self.param.rows_per_page > self.total_number_of_rows:
                self.current_page_number = 1

            if self.total_number_of_rows > self.param.rows_per_page:
                self.page_start = self.param.rows_per_page * (
                    self.current_page_number - 1
                )
                self.page_end = self.page_start + self.param.rows_per_page
                select_params["limitby"] = (self.page_start, self.page_end)
            else:
                self.page_start = 0
                if self.total_number_of_rows > 1:
                    self.page_start = 1
                self.page_end = self.total_number_of_rows

            # get the data
            self.rows = db(query).select(*self.needed_fields, **select_params)

            self.number_of_pages = self.total_number_of_rows // self.param.rows_per_page
            if self.total_number_of_rows % self.param.rows_per_page > 0:
                self.number_of_pages += 1

        if (
            self.param.pre_action_buttons
            or self.param.details
            or self.param.editable
            or self.param.deletable
            or self.param.post_action_buttons
        ):
            self.param.columns.append(
                Column("", self.make_action_buttons, td_class_style="grid-td-buttons")
            )

    def iter_pages(
        self,
        current_page,
        num_pages,
        left_current=1,
        right_current=1,
        left_edge=1,
        right_edge=1,
    ):
        """
        generator used to determine which page numbers should be shown on the Grid pager

        :param left_current: # of pages to add to the left of current page
        :param right_current: # of fpages to add to the right of current page
        :param left_edge: # of pages to add to the left end
        :param right_edge: # of fpages to add to the right end
        """
        left_range = set(range(1, min(2 + left_edge, num_pages + 1)))
        mid_range = set(
            range(
                max(1, current_page - left_current),
                min(current_page + right_current + 1, num_pages + 1),
            )
        )
        right_range = set(range(max(1, num_pages - right_edge), num_pages + 1))
        return list(sorted(left_range | mid_range | right_range))

    def _make_action_button(
        self,
        url,
        button_text,
        icon,
        icon_size="small",
        additional_classes=None,
        additional_styles=None,
        override_classes=None,
        override_styles=None,
        message=None,
        onclick=None,
        row_id=None,
        name="grid-button",
        row=None,
        ignore_attribute_plugin=False,
        **attrs,
    ):
        separator = "?"
        if row_id:
            url += "/%s" % row_id

        classes = self.param.grid_class_style.classes.get(name, "")
        styles = self.param.grid_class_style.styles.get(name, "")

        def join_style(items):
            return "".join(items) if isinstance(items, (list, tuple)) else " %s" % items

        if callable(additional_classes):
            additional_classes = additional_classes(row)

        if callable(additional_styles):
            additional_styles = additional_styles(row)

        if callable(override_classes):
            override_classes = override_classes(row)

        if callable(override_styles):
            override_styles = override_styles(row)

        if override_classes:
            classes = join_classes(override_classes)
        elif additional_classes:
            classes = join_classes(classes, additional_classes)
        if override_styles:
            styles = join_style(override_styles)
        elif additional_styles:
            styles += join_style(additional_styles)

        if callable(url):
            url = url(row)

        if ignore_attribute_plugin:
            attrs.update({"_href": url})
        else:
            attrs.update(self.attributes_plugin.link(url=url))

        link = A(
            I(_class="fa %s" % icon),
            _role="button",
            _class=classes,
            _message=message,
            _title=button_text,
            _style=styles,
            **attrs,
        )
        if self.param.include_action_button_text:
            link.append(
                SPAN(XML("&nbsp;"), button_text, _class="grid-action-button-text")
            )

        return link

    def _make_default_form(self):
        search_type = safe_int(request.query.get("search_type", 0), default=0)
        search_string = request.query.get("search_string")
        options = [
            OPTION(items[0], _value=k, _selected=(k == search_type))
            for k, items in enumerate(self.param.search_queries)
        ]
        hidden_fields = [
            INPUT(_name=key, _value=request.query.get(key), _type="hidden")
            for key in request.query
            if not key in ("search_type", "search_string")
        ]
        attrs = self.attributes_plugin.link(url=self.endpoint)
        form = FORM(*hidden_fields, **attrs)
        select = SELECT(
            *options,
            **dict(
                _name="search_type",
            ),
        )
        input = INPUT(
            _type="text",
            _name="search_string",
            _value=search_string,
        )
        sc = self.param.grid_class_style.get("grid-search-button")
        submit = INPUT(_type="submit", _value=self.T("Search"), **sc)
        clear_script = "document.querySelector('[name=search_string]').value='';"
        sc = self.param.grid_class_style.get("grid-clear-button")
        clear = INPUT(
            _type="submit", _value=self.T("Clear"), _onclick=clear_script, **sc
        )
        div = DIV(_id="grid-search", **self.param.grid_class_style.get("grid-search"))

        sc = self.param.grid_class_style.get("grid-search-form-tr")
        tr = TR(**sc)
        sc = self.param.grid_class_style.get("grid-search-form-td")
        if len(options) > 1:
            tr.append(TD(select, **sc))
        tr.append(TD(input, **sc))
        tr.append(TD(submit, clear, **sc))
        sc = self.param.grid_class_style.get("grid-search-form-table")
        form.append(TABLE(tr, **sc))
        div.append(form)
        return div

    def _make_search_form(self):
        # TODO: Do we need this?
        div = DIV(_id="grid-search", **self.param.grid_class_style.get("grid-search"))
        div.append(self.param.search_form.custom["begin"])
        tr = TR(**self.param.grid_class_style.get("grid-search-form-tr"))
        for field in self.param.search_form.table:
            td = TD(**self.param.grid_class_style.get("grid-search-form-td"))
            if field.type == "boolean":
                sb = DIV(**self.param.grid_class_style.get("grid-search-boolean"))
                sb.append(self.param.search_form.custom["widgets"][field.name])
                sb.append(field.label)
                td.append(sb)
            else:
                td.append(self.param.search_form.custom["wrappers"][field.name])
            if (
                field.name in self.param.search_form.custom["errors"]
                and self.param.search_form.custom["errors"][field.name]
            ):
                td.append(
                    DIV(
                        self.param.search_form.custom["errors"][field.name],
                        _style="color:#ff0000",
                    )
                )
            tr.append(td)
        if self.param.search_button_text:
            tr.append(
                TD(
                    INPUT(
                        _class="button",
                        _type="submit",
                        _value=self.T(self.param.search_button_text),
                    ),
                    **self.param.grid_class_style.get("grid-search-form-td"),
                )
            )
        else:
            tr.append(
                TD(
                    self.param.search_form.custom["submit"],
                    **self.param.grid_class_style.get("grid-search-form-td"),
                )
            )
        div.append(
            TABLE(tr, **self.param.grid_class_style.get("grid-search-form-table"))
        )
        for hidden_widget in self.param.search_form.custom["hidden_widgets"].keys():
            div.append(self.param.search_form.custom["hidden_widgets"][hidden_widget])

        div.append(self.param.search_form.custom["end"])

        return div

    def _make_table_header(self):
        sort_order = request.query.get("orderby", "")

        thead = THEAD(_class=self.param.grid_class_style.classes.get("grid-thead", ""))
        for index, column in enumerate(self.param.columns):
            col = None
            if isinstance(column, (Field, FieldVirtual)):
                field = column
                if field.readable and (field.type != "id" or self.param.show_id):
                    key, col = self._make_field_header(column, index, sort_order)
            elif isinstance(column, Column):
                key = column.name.lower().replace(" ", "-")
                col = column.name
                if column.orderby:
                    key, col = self._make_field_header(column, index, sort_order)
            else:
                raise RuntimeError("Invalid Grid Column type")
            if col is not None:
                classes = join_classes(
                    self.param.grid_class_style.classes.get("grid-th"),
                    "grid-col-%s" % key,
                )
                style = self.param.grid_class_style.styles.get("grid-th")
                thead.append(TH(col, _class=classes, _style=style))

        return thead

    def _make_field_header(self, field, field_index, sort_order):
        up = I(**self.param.grid_class_style.get("grid-sorter-icon-up"))
        dw = I(**self.param.grid_class_style.get("grid-sorter-icon-down"))

        if isinstance(field, Column):
            key = str(field.orderby)
        else:
            key = "%s.%s" % (field.tablename, field.name)

        heading = (
            self.param.headings[field_index]
            if field_index < len(self.param.headings)
            else field.label
            if "label" in field.__dict__
            else title(field.name)
        )
        #  add the sort order query parm
        sort_query_parms = dict(self.query_parms)

        attrs = {}
        if isinstance(field, FieldVirtual):
            col = SPAN(heading)
        elif key == sort_order:
            sort_query_parms["orderby"] = "~" + key
            url = URL(self.endpoint, vars=sort_query_parms)
            attrs = self.attributes_plugin.link(url=url)
            col = A(heading, up, **attrs)
        else:
            sort_query_parms["orderby"] = key
            url = URL(self.endpoint, vars=sort_query_parms)
            attrs = self.attributes_plugin.link(url=url)
            col = A(heading, dw if "~" + key == sort_order else "", **attrs)
        return key, col

    def _make_field(self, row, field, field_index):
        """
        Render a field

        if only 1 table in the query, the no table name needed when getting the row value - however, if there
        are multiple tables in the query (self.use_tablename == True) then we need to use the tablename as well
        when accessing the value in the row object

        the row object sent in can take
        :param row:
        :param field:
        :return:
        """
        if isinstance(field, FieldVirtual):
            #  handle virtual fields in table display
            if self.use_tablename:
                field_value = field.f(row[field.tablename])
            else:
                field_value = field.f(row)
        elif self.use_tablename:
            field_value = (
                field.represent(row[field.tablename][field.name])
                if field.represent
                else row[field.tablename][field.name]
            )
        else:
            field_value = (
                field.represent(row[field.name]) if field.represent else row[field.name]
            )
        key = "%s.%s" % (field.tablename, field.name)
        formatter = (
            self.formatters.get(key)
            or self.formatters_by_type.get(field.type)
            or self.formatters_by_type.get("default")
        )

        class_type = "grid-cell-type-%s" % str(field.type).split(":")[0].split("(")[0]
        class_col = " grid-col-%s" % key.replace(".", "_")
        classes = join_classes(
            self.param.grid_class_style.classes.get("grid-td"),
            self.param.grid_class_style.classes.get(class_type),
            class_col,
        )
        td = TD(
            formatter(field_value)
            if formatter.__code__.co_argcount == 1  # if formatter has only 1 argument
            else formatter(field_value, row),
            _class=classes,
            _style=(
                self.param.grid_class_style.styles.get(class_type)
                or self.param.grid_class_style.styles.get("grid-td")
            ),
        )

        return td

    def _make_table_body(self):
        tbody = TBODY()
        for row in self.rows:
            #  find the row id - there may be nested tables....
            if self.use_tablename and self.tablename in row and "id" not in row:
                row_id = row[self.tablename]["id"]
            else:
                row_id = row["id"]
                self.use_tablename = False

            key = "%s.%s" % (self.tablename, "__row")
            if self.formatters.get(key):
                extra_class = self.formatters.get(key)(row)["_class"]
                extra_style = self.formatters.get(key)(row)["_style"]
            else:
                extra_class = ""
                extra_style = ""
            tr = TR(
                _role="row",
                _class=join_classes(
                    self.param.grid_class_style.classes.get("grid-tr"), extra_class
                ),
                _style=join_classes(
                    self.param.grid_class_style.styles.get("grid-tr"), extra_style
                ),
            )
            #  add all the fields to the row
            for index, column in enumerate(self.param.columns):
                if isinstance(column, (Field, FieldVirtual)):
                    field = column
                    if field.readable and (field.type != "id" or self.param.show_id):
                        tr.append(self._make_field(row, field, index))
                elif isinstance(column, Column):
                    classes = self.param.grid_class_style.classes.get(
                        column.td_class_style,
                        self.param.grid_class_style.classes.get("grid-td"),
                    )
                    style = self.param.grid_class_style.styles.get(
                        column.td_class_style,
                        self.param.grid_class_style.styles.get("grid-td"),
                    )
                    tr.append(
                        TD(column.render(row, index), _class=classes, _style=style)
                    )

            td = None
            tbody.append(tr)

        return tbody

    def make_action_buttons(self, row):
        cat = CAT()
        row_id = row[self.param.field_id] if self.param.field_id else row.id
        if self.param.pre_action_buttons and len(self.param.pre_action_buttons) > 0:
            for btn in self.param.pre_action_buttons:
                if callable(btn):
                    # a button can be a callable, to indicate whether or not a button should
                    # be displayed. call the function with the row object
                    btn = btn(row)
                    if btn == None:
                        # if None was returned, no button is available for this row: ignore this value in the
                        # list
                        continue
                attrs = (
                    self.attributes_plugin.confirm(message=self.T(btn.message))
                    if btn.message and btn.message != ""
                    else dict()
                )

                cat.append(
                    self._make_action_button(
                        url=btn.url,
                        button_text=self.T(btn.text),
                        icon=btn.icon,
                        additional_classes=btn.additional_classes,
                        message=btn.message,
                        row_id=row_id if btn.append_id else None,
                        row=row,
                        ignore_attribute_plugin=btn.ignore_attribute_plugin
                        if "ignore_attribute_plugin" in btn.__dict__
                        else False,
                        **attrs,
                    )
                )

        if self.is_readable(row):
            if isinstance(self.param.details, str):
                details_url = self.param.details
            else:
                details_url = self.endpoint + "/details"
            details_url += "/%s?%s" % (row_id, self.referrer)
            cat.append(
                self._make_action_button(
                    url=details_url,
                    button_text=self.T(self.param.details_action_button_text),
                    icon="fa-id-card",
                    name="grid-details-button",
                )
            )
        if self.is_editable(row):
            if isinstance(self.param.editable, str):
                edit_url = self.param.editable
            else:
                edit_url = self.endpoint + "/edit"
            edit_url += "/%s?%s" % (row_id, self.referrer)
            cat.append(
                self._make_action_button(
                    url=edit_url,
                    button_text=self.T(self.param.edit_action_button_text),
                    icon="fa-edit",
                    name="grid-edit-button",
                    _disabled=not self.is_editable(row),
                )
            )
        if self.is_deletable(row):
            if isinstance(self.param.deletable, str):
                delete_url = self.param.deletable
            else:
                delete_url = self.endpoint + "/delete"
            delete_url += "/%s?%s" % (row_id, self.referrer)
            attrs = self.attributes_plugin.confirm(
                message=self.T("Are you sure you want to delete?")  # FIXME
            )
            cat.append(
                self._make_action_button(
                    url=delete_url,
                    button_text=self.T(self.param.delete_action_button_text),
                    icon="fa-trash",
                    additional_classes="confirmation",
                    message="Delete record",
                    name="grid-delete-button",
                    _disabled=not self.is_deletable(row),
                    **attrs,
                )
            )

        if self.param.post_action_buttons and len(self.param.post_action_buttons) > 0:
            for btn in self.param.post_action_buttons:
                if callable(btn):
                    # a button can be a callable, to indicate whether or not a button should
                    # be displayed. call the function with the row object
                    btn = btn(row)
                    if btn == None:
                        # if None was returned, no button is available for this row: ignore this value in the
                        # list
                        continue
                attrs = (
                    self.attributes_plugin.confirm(message=self.T(btn.message))
                    if btn.message and btn.message != ""
                    else dict()
                )
                cat.append(
                    self._make_action_button(
                        url=btn.url,
                        button_text=self.T(btn.text),
                        icon=btn.icon,
                        additional_classes=btn.additional_classes,
                        message=btn.message,
                        row_id=row_id if btn.append_id else None,
                        row=row,
                        ignore_attribute_plugin=btn.ignore_attribute_plugin
                        if "ignore_attribute_plugin" in btn.__dict__
                        else False,
                        **attrs,
                    )
                )

        return cat

    def _make_table_pager(self):
        pager = DIV(**self.param.grid_class_style.get("grid-pagination"))
        previous_page_number = None
        for page_number in self.iter_pages(
            self.current_page_number, self.number_of_pages
        ):
            pager_query_parms = dict(self.query_parms)
            pager_query_parms["page"] = page_number
            # if there is a gat add a spacer
            if previous_page_number and page_number - previous_page_number > 1:
                pager.append(SPAN("...", _style="margin:0 10px;"))
            is_current = self.current_page_number == page_number
            page_name = (
                "grid-pagination-button-current"
                if is_current
                else "grid-pagination-button"
            )
            attrs = self.attributes_plugin.link(
                url=URL(self.endpoint, vars=pager_query_parms)
            )
            pager.append(
                A(
                    page_number,
                    **self.param.grid_class_style.get(page_name),
                    _role="button",
                    **attrs,
                )
            )
            previous_page_number = page_number
        return pager

    def _make_table(self):

        html = DIV(**self.param.grid_class_style.get("grid-wrapper"))
        grid_header = DIV(**self.param.grid_class_style.get("grid-header"))

        #  build the New button if needed
        if self.param.create and self.param.create != "":
            if isinstance(self.param.create, str):
                create_url = self.param.create
            else:
                create_url = self.endpoint + "/new"

            create_url += "?%s" % self.referrer

            grid_header.append(
                self._make_action_button(
                    create_url,
                    self.T(self.param.new_action_button_text),
                    "fa-plus",
                    icon_size="normal",
                    override_classes=self.param.grid_class_style.classes.get(
                        "grid-new-button", ""
                    ),
                    override_styles=self.param.grid_class_style.styles.get(
                        "grid-new-button"
                    ),
                )
            )
        if self.param.header_elements and len(self.param.header_elements) > 0:
            for element in self.param.header_elements:
                if isinstance(element, str):
                    html.append(XML(element))
                elif callable(element):
                    grid_header.append(element())
                else:
                    grid_header.append(
                        self._make_action_button(
                            url=element.url,
                            button_text=self.T(element.text),
                            icon=element.icon,
                            icon_size="normal",
                            additional_classes=element.additional_classes,
                            message=element.message,
                            override_classes=self.param.grid_class_style.classes.get(
                                "grid-header-element", ""
                            ),
                            override_styles=self.param.grid_class_style.styles.get(
                                "grid-trailer-element"
                            ),
                        )
                    )

        #  build the search form if provided
        if self.param.search_form:
            grid_header.append(self._make_search_form())
        elif self.param.search_queries and len(self.param.search_queries) > 0:
            grid_header.append(self._make_default_form())

        html.append(grid_header)

        table = TABLE(**self.param.grid_class_style.get("grid-table"))

        # build the header
        table.append(self._make_table_header())

        #  build the rows
        table.append(self._make_table_body())

        #  add the table to the html
        html.append(DIV(table, **self.param.grid_class_style.get("grid-table-wrapper")))

        #  add the row counter information
        footer = DIV(**self.param.grid_class_style.get("grid-footer"))

        row_count = DIV(**self.param.grid_class_style.get("grid-info"))
        row_count.append(
            str(self.T("Displaying rows %s thru %s of %s"))
            % (
                self.page_start + 1 if self.number_of_pages > 1 else 1,
                self.page_end
                if self.page_end < self.total_number_of_rows
                else self.total_number_of_rows,
                self.total_number_of_rows,
            )
        ) if self.number_of_pages > 0 else row_count.append("No rows to display")
        footer.append(row_count)

        #  build the pager
        if self.number_of_pages > 1:
            footer.append(self._make_table_pager())

        html.append(footer)

        if self.param.footer_elements and len(self.param.footer_elements) > 0:
            for element in self.param.footer_elements:
                if isinstance(element, str):
                    html.append(XML(element))
                elif callable(element):
                    html.append(element())
                else:
                    html.append(
                        self._make_action_button(
                            url=element.url,
                            button_text=self.T(element.text),
                            icon=element.icon,
                            icon_size="normal",
                            additional_classes=element.additional_classes,
                            message=element.message,
                            override_classes=self.param.grid_class_style.classes.get(
                                "grid-footer-element", ""
                            ),
                            override_styles=self.param.grid_class_style.styles.get(
                                "grid-footer-element"
                            ),
                        )
                    )

        return html

    def render(self):
        """
        build the query table

        :return: html representation of the table or the py4web Form object
        """
        if self.action == "select":
            return XML(self._make_table())
        elif self.action in ["new", "details", "edit"]:
            return self.form

    def data(self):
        """
        get the record that is being edited / displayed

        :return: DAL record of the record being edited
        """
        return (
            self.db[self.tablename](self.record_id)
            if self.tablename and self.record_id
            else None
        )

    def add_search_query(self, name, query, requires):
        if self.param.search_form:
            raise ValueError(
                "Cannot add search queries if a you provide a search_form to the grid call "
                "or if auto_process is set to True.  Ensure no search_form is set, set "
                "auto_process to False, add your search query and then call grid.process()."
            )

        if self.param.search_queries is None:
            self.param.search_queries = []
        self.param.search_queries.append([name, query, requires])

    def get_tablenames(self, *args):
        """Returns the tablenames used by this grid"""
        return list(self.db._adapter.tables(*args).keys())

    def is_join(self):
        items = [self.param.query]
        if self.param.left is not None:
            if isinstance(self.param.left, (list, tuple)):
                items += [item for item in self.param.left]
            else:
                items += [self.param.left]
        return len(self.get_tablenames(*items)) > 1


def parse_referer(r):
    """
    Get the referrer from the request query and use urlparse to parse it into a url object

    :param r: The request object to be interrogated

    :return: the URL object or None if no URL object obtained/decoded
    """
    referrer = r.query.get("_referrer")
    url = None
    if referrer:
        url_string = base64.b16decode(referrer.encode("utf8")).decode("utf8")
        if url_string:
            url = urlparse(url_string)

    return url


def get_parent(path, parent_field):
    """
    try to find the parent id for a parent/child table relationship

    :param path: the path var from the method calling the grid
    :param child_table: the child table of the parent/child relationship ex. db.child_table
    :param parent_field_name: this is the name of the field in the child table that points to the parent table
                              this is a string value

    :return parent_id: the id of the parent record
    """
    parent_id = request.query.get("parent_id")

    child_table = parent_field._table
    fn = parent_field.name

    #  find the record id of the parent from the child table record
    if path:
        parts = path.split("/")
        record_id = parts[1] if len(parts) > 1 else None
        if record_id:
            r = child_table(record_id)
            if r:
                parent_id = r[fn]

    #  not passed in, check in the form
    if not parent_id:
        parent_id = request.forms.get(fn)

    #  not found yet, check in the referer
    if not parent_id:
        referrer = request.query.get("_referrer")
        if referrer:
            kvp = base64.b16decode(referrer.encode("utf8")).decode("utf8")
            if "parent_id" in kvp:
                parent_id = kvp.split("parent_id=")[1]

    try:
        parent_id = parent_id.split("&")[0]
    except:
        pass

    return parent_id


class AttributesPlugin:
    def __init__(self, target_element=None):
        self.target_element = target_element
        self.default_attrs = {}

    def form(self, url):
        attrs = copy.copy(self.default_attrs)
        return attrs

    def link(self, url):
        attrs = copy.copy(self.default_attrs)
        attrs["_href"] = url
        return attrs

    def confirm(self, message):
        attrs = copy.copy(self.default_attrs)
        attrs["_onclick"] = "if(!confirm('%s')) return false;" % message
        return attrs


class AttributesPluginHtmx(AttributesPlugin):
    def __init__(self, target_element):
        super().__init__(target_element)
        self.default_attrs = {
            "_hx-target": self.target_element,
            "_hx-swap": "innerHTML",
        }

    def form(self, url):
        attrs = copy.copy(self.default_attrs)
        attrs["_hx-post"] = url
        attrs["_hx-encoding"] = "multipart/form-data"
        return attrs

    def link(self, url):
        attrs = copy.copy(self.default_attrs)
        attrs["_hx-get"] = url
        return attrs

    def confirm(self, message):
        attrs = copy.copy(self.default_attrs)
        attrs["_hx-confirm"] = message
        return attrs<|MERGE_RESOLUTION|>--- conflicted
+++ resolved
@@ -8,11 +8,7 @@
 from urllib.parse import urlparse
 
 import ombott
-<<<<<<< HEAD
-from pydal.objects import Field, FieldVirtual
-=======
 from pydal.objects import Field, FieldVirtual, Expression
->>>>>>> 6c1d796a
 from yatl.helpers import (
     CAT,
     DIV,
