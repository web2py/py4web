--- conflicted
+++ resolved
@@ -128,11 +128,6 @@
         ):
             del self.auth.session["user"]
             self.goto_login(message="Login expired")
-<<<<<<< HEAD
-            # Otherwise, uses the normal login.
-            self.abort_or_redirect("login", "Login expired")
-=======
->>>>>>> 76247aef
         # record the time of the latest activity for logged in user (with throttling)
         if not activity or time_now - activity > 6:
             self.auth.session["recent_activity"] = time_now
