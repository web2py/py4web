import datetime
import hashlib
import urllib
import uuid

from py4web import redirect, request, response, abort, URL, action
from py4web.core import Fixture, Template
from pydal.validators import IS_EMAIL, CRYPT, IS_NOT_EMPTY, IS_NOT_IN_DB


class AuthEnforcer(Fixture):

    """
    Base fixtures that checks if a condition is met
    if not redirects to a different pages or returns HTTP 403
    """

    def __init__(self, auth, condition=None):
        self.__prerequisites__ = [auth]
        self.auth = auth
        self.condition = condition

    def abort_or_rediect(self, page):
        """
        return HTTP 403 if content_type is applicaitons/json
        else redirects to page"""
        if request.content_type == 'application/json':
            abort(403)
        redirect(URL(self.auth.route + page))

    def on_request(self):
        """check that we have a user in the session and
        the condition is met"""
        user = self.auth.session.get('user')
        if not user or not user.get('id'):
            self.abort_or_rediect('login')
        if callable(self.condition) and not self.condition(user):
            self.abort_or_rediect('not-authorized')

class Auth(Fixture):

    messages = {
        'verify_email': {
            'subject': 'Confirm email',
            'body': 'Welcome {first_name}, click {link} to confirm your email'
            },
        'reset_password': {
            'subject': 'Password reset',
            'body': 'Hello {first_name}, click {link} to change password'
            },
        'unsubscribe': {
            'subject': 'Unsubscribe confirmation',
            'body': 'By {first_name}, you have been erased from our system'
            }
        }

    extra_auth_user_fields = []

    def __init__(self, session, db,
                 define_tables=True,
                 sender=None,
                 use_username=True,
                 registration_requires_confirmation=True,
                 registration_requires_appoval=False):
<<<<<<< HEAD
=======

        """Creates and Auth object responsinble for handling
        authentication and authorization"""
>>>>>>> 580da737

        self.__prerequisites__ = []
        if session: self.__prerequisites__.append(session)
        if db: self.__prerequisites__.append(db)
        self.db = db
        self.session = session
        self.sender = sender
        self.route = None
        self.registration_requires_confirmation = registration_requires_confirmation
        self.registration_requires_appoval = registration_requires_appoval
        self.use_username = use_username # if False, uses email only
        # The self._link variable is not thread safe (only intended for testing)
        self._link = None
        if db and define_tables:
            self.define_tables()
        self.plugins = {}

    def define_tables(self):
        """Defines the auth_user table"""
        db = self.db
        Field = db.Field
        if not 'auth_user' in db.tables:
            ne = IS_NOT_EMPTY()
            auth_fields = [
                Field('email', requires=(IS_EMAIL(), IS_NOT_IN_DB(db, 'auth_user.email')), unique=True),
                Field('password','password', requires=CRYPT(), readable=False, writable=False),
                Field('first_name', requires=ne),
                Field('last_name', requires=ne),
                Field('sso_id', readable=False, writable=False),
                Field('action_token', readable=False, writable=False),
            ]
            if self.use_username:
                auth_fields.insert(
                    0, Field('username', requires=[ne, IS_NOT_IN_DB(db, 'auth_user.username')], unique=True))
            db.define_table(
                'auth_user',
                *auth_fields,
                *self.extra_auth_user_fields)

    def signature(self):
        """Returns a list of fields for a table signature"""
        Field = self.db.Field
        now = lambda: datetime.datetime.utcnow()
        user = lambda s=self: s.get_user().get('id')
        fields = [
            Field('is_active', 'boolean',
                  default=True, readable=False, writable=False),
            Field('created_on', 'datetime',
                  default=now, writable=False, readable=False),
            Field('created_by', 'reference auth_user',
                  default=user),
            Field('modified_on', 'datetime',
                  update=now, default=now, writable=False, readable=False),
            Field('modified_by', 'reference auth_user',
                  default=user, update=user, writable=False, readable=False)]
        return fields

    # Validation fixtures
    @property
    def user(self):
        """Use as @action.uses(auth.user)"""
        return AuthEnforcer(self)

    def condition(self, condition):
        """Use as @action.uses(auth.condition(lambda user: True))"""
        return AuthEnforcer(self, condition)

    # utilities
    def get_user(self, safe=True):
        """extracts the user form the session.
        returns {} if no user in the session.
        If session contains only a user['id']
        retrives the other readable user info from auth_user"""
        user = self.session.get('user')
        if not user or not isinstance(user, dict) or not 'id' in user:
            return {}
        if len(user) == 1 and self.db:
            user = self.db.auth_user(user['id'])
            if not user:
                return {}
            if safe:
                user = {f.name: user[f.name] for f in self.db.auth_user if f.readable}
        return user

    @property
    def current_user(self):
        return self.get_user()

    def register_plugin(self, plugin):
        """registers an Auth plugin"""
        self.plugins[plugin.name] = plugin

    def enable(self, route='auth/', uses=(), env=None):
        """enables Auth, aka generates login/logout/register/etc pages"""
        self.route = route
<<<<<<< HEAD
        """This assumes the bottle framework and exposes all actions as /{app_name}/auth/{path}"""
        def responder(path):
            return self.action(path, request.method, request.query, request.json)
        action(route + '<path:path>', method=['GET','POST'])(action.uses(self)(responder))
=======
        # This assumes the bottle framework and exposes all actions as
        # /{app_name}/auth/{path}"""
        def responder(path, env=env):
            return self.action(path, request.method, request.query, request.json, env=env)
        action(route + '<path:path>', method=['GET','POST'])(action.uses(self, *uses)(responder))
>>>>>>> 580da737

    # Handle http requests

    def action(self, path, method, get_vars, post_vars, env=None):
        """action that handles all the HTTP requests for Auth"""
        env = env or {}
        if path.startswith('plugin/'):
            parts = path.split('/',2)
            plugin = self.plugins.get(parts[1])
            if plugin:
                return plugin.handle_request(self, parts[2], request.query, request.json)
            else:
                abort(404)
        if path.startswith('api/'):
            data = {}
            if method == 'GET':
                # Should we use the username?
                if path == 'api/use_username':
                    return {'use_username': self.use_username}
                # Otherwise, we assume the user exists.
                user = self.get_user(safe=True)
                if not user:
                    data = self._error('not authorized', 401)
                if path == 'api/profile':
                    return {'user': user}
            elif method == 'POST' and self.db:
                vars = dict(post_vars)
                user = self.get_user(safe=False)
                if path == 'api/register':
                    data = self.register(vars, send=True).as_dict()
                elif path == 'api/login':
                    # Prioritize PAM or LDAP logins if enabled
                    if 'pam' in self.plugins or 'ldap' in self.plugins:
                        plugin_name = 'pam' if 'pam' in self.plugins else 'ldap'
                        username, password = vars.get('email'), vars.get('password')
                        check = self.plugins[plugin_name].check_credentials(username, password)
                        if check:
                            data = {
                                'username': username,
                                'email': username + '@localhost',
                                'sso_id': plugin_name + ':' + username,
                                }
                            # and register the user if we have one, just in case
                            if self.db:
                                data = self.get_or_register_user(data)
                        else:
                            data = self._error('Invalid Credentials')
                    # Else use normal login
                    else:
                        user, error = self.login(**vars)
                        if user:
                            self.session['user'] = {'id': user.id}
                            user = {f.name: user[f.name] for f in self.db.auth_user if f.readable}
                            data = {'user': user}
                        else:
                            data = self._error(error)
                elif path == 'api/request_reset_password':
                    if not self.request_reset_password(**vars):
                        data = self._error('invalid user')
                elif path == 'api/reset_password':
                    if not self.reset_password(vars.get('token'), vars.get('new_password')):
                        data = self._error('invalid token, request expired')
                elif user and path == 'api/logout':
                    self.session['user'] = None
                elif user and path == 'api/unsubscribe':
                    self.session['user'] = None
                    self.gdpr_unsubscribe(user, send=True)
                elif user and path == 'api/change_password':
                    data = self.change_password(user, vars.get('new_password'), vars.get('password'))
                elif user and path == 'api/change_email':
                    data = self.change_email(user, vars.get('new_email'), vars.get('password'))
                elif user and path == 'api/profile':
                    data = self.update_profile(user, **vars)
                else:
                    data = {'status': 'error', 'message': 'undefined'}
            if not 'status' in data and data.get('errors'):
                data.update(status='error', message='validation errors', code=401)
            elif 'errors' in data and not data['errors']:
                del data['errors']
            data['status'] = data.get('status', 'success')
            data['code'] = data.get('code', 200)
            return data
        elif path == 'logout':
            self.session['user'] = None
            # Somehow call revoke for active plugin
        elif path == 'verify_email' and self.db:
            if self.verify_email(get_vars.get('token')):
                redirect(URL('auth/email_verified'))
            else:
                redirect(URL('auth/token_expired'))
<<<<<<< HEAD
        return Template('auth.html').transform({'path': path})
=======
        env['path'] = path
        return Template('auth.html').transform(env)
>>>>>>> 580da737

    # Methods that do not assume a user

    def register(self, fields, send=True):
        if self.use_username:
            fields['username'] = fields.get('username', '').lower()
        fields['email'] = fields.get('email','').lower()
        token = str(uuid.uuid4())
        fields['action_token'] = 'pending-registration:%s' % token
        res = self.db.auth_user.validate_and_insert(**fields)
        if send and res.get('id'):
            self._link = link = URL(self.route + 'verify_email?token=' + token, scheme=True)
            self.send('verify_email', fields, link=link)
        return res

    def login(self, email, password):
        db = self.db
        value = email.lower()
        if self.use_username:
            query = (db.auth_user.email == value) if '@' in value else (db.auth_user.username == value)
        else:
            query = (db.auth_user.email == value)
        user = db(query).select().first()
        if not user: return (None, 'Invalid email')
        if (user.action_token or '').startswith('pending-registration:'):
            return (None, 'Registration is pending')
        if (user.action_token or '').startswith('account-blocked:'):
            return (None, 'Account is blocked')
        if db.auth_user.password.requires(password)[0] == user.password:
            return (user, None)
        return None, 'Invalid Credentials'

    def request_reset_password(self, email, send=True):
        db = self.db
        value = email.lower()
        if self.use_username:
            query = (db.auth_user.email == value) if '@' in value else (db.auth_user.username == value)
        else:
            query = (db.auth_user.email == value)
        user = db(query).select().first()
        if user and not user.action_token == 'account-blocked':
            token = str(uuid.uuid4())
            user.update_record(action_token='reset-password-request:'+token)
            if send:
                self._link = link = URL(self.route + 'api/reset_password?token=' + token, scheme=True)
                self.send('reset_password', user, link=link)
            return token

    def verify_email(self, token):
        n = self.db(self._query_from_token(token)).update(action_token=None)
        return n>0

    def reset_password(self, token, new_password):
        db = self.db
        query = self._query_from_token(token)
        user = db(query).select().first()
        if user:
            return db(db.auth_user.id==user.id).validate_and_update(password=new_password).as_dict()

    # Methods that assume a user

    def change_password(self, user, new_password, password=None, check=True):
        db = self.db
        if check and not db.auth_user.password.requires(password)[0] == user.password:
            return {'errors': {'password': 'invalid'}}
        return db(db.auth_user.id==user.id).validate_and_update(password=new_password).as_dict()

    def change_email(self, user, new_email, password=None, check=True):
        db = self.db
        if check and not db.auth_user.password.requires(password)[0] == user.password:
            return {'errors': {'password': 'invalid'}}
        return db(db.auth_user.id==user.id).validate_and_update(email=new_email).as_dict()

    def update_profile(self, user, **fields):
        db = self.db
        errors = {k: 'invalid' for k in fields if k not in db.auth_user.fields or not db.auth_user[k].writable}
        if errors: return {'errors': errors}
        return db(db.auth_user.id==user.id).validate_and_update(**fields).as_dict()

    def gdpr_unsubscribe(self, user, send=True):
        """GDPR unsubscribe means we delete first_name, last_name,
        then replace email with hash of the actual email and notify the user.

        Essentially we erase the user info yet retain the ability to verify
        that a given email has unsubscribed and maybe restore it if requested.

        Despite unsubscription we retain enough info to be able to comply
        with audit requests for illicit activities.

        I am not a lawyer but I believe this complies,
        Check with your lawyer before using this feature, no warranty expressed or implied.
        """
        user = user.as_dict()
        id = user['id']
        token = hashlib.sha1(user['email'].lower()).hexdigest()
        db = self.db
        db(db.auth_user.id==id).update(
            email="%s@example.com" % token,
            password=None,
            first_name='anonymous',
            last_name='anonymous',
            sso_id=None,
            action_token='gdpr-unsubscribed')
        if send:
            self.send('unsubscribe', user)

    def is_gdpr_unsubscribed(self, email):
        db = self.db
        token = hashlib.sha1(email.lower()).hexdigest()
        email="%s@example.com" % token
        return db(db.auth_user.email==email).count() > 0

    def get_or_register_user(self, user):
        db = self.db
        row = db(db.auth_user.sso_id == user['sso_id']).select(limitby=(0,1)).first()
        data = user
        if row:
            if any(user[key] != row[key] for key in user):
                row.update_record(**user)
            data['id'] = row['id']
        else:
            data['id'] = db.auth_user.insert(**db.auth_user._filter_fields(user))
        return data

    # Private methods

    def _query_from_token(self,token):
        query = self.db.auth_user.action_token == 'reset-password-request:' + token
        query |= self.db.auth_user.action_token == 'pending-registration:' + token
        return query

    def _error(self, message, code=400):
        return {'status': 'error', 'message': message, 'code': code}

    # Other service methods (that can be overwritten)

    def send(self, name, user, **attrs):
        """Extend the object and override this function to send messages with
        twilio or onesignal or alternative method other than email"""
        message = self.messages[name]
        d = dict(user)
        d.update(**attrs)
        email = user['email']
        subject = message['subject'].format(**d)
        body = message['body'].format(**d)
        if not self.sender:
            print('Mock send to %s subject "%s" body:\n%s\n' % (email, subject, body))
            return True
        return self.sender.send(email, subject=subject, body=body)<|MERGE_RESOLUTION|>--- conflicted
+++ resolved
@@ -62,13 +62,8 @@
                  use_username=True,
                  registration_requires_confirmation=True,
                  registration_requires_appoval=False):
-<<<<<<< HEAD
-=======
-
         """Creates and Auth object responsinble for handling
         authentication and authorization"""
->>>>>>> 580da737
-
         self.__prerequisites__ = []
         if session: self.__prerequisites__.append(session)
         if db: self.__prerequisites__.append(db)
@@ -163,18 +158,10 @@
     def enable(self, route='auth/', uses=(), env=None):
         """enables Auth, aka generates login/logout/register/etc pages"""
         self.route = route
-<<<<<<< HEAD
         """This assumes the bottle framework and exposes all actions as /{app_name}/auth/{path}"""
-        def responder(path):
-            return self.action(path, request.method, request.query, request.json)
-        action(route + '<path:path>', method=['GET','POST'])(action.uses(self)(responder))
-=======
-        # This assumes the bottle framework and exposes all actions as
-        # /{app_name}/auth/{path}"""
         def responder(path, env=env):
             return self.action(path, request.method, request.query, request.json, env=env)
         action(route + '<path:path>', method=['GET','POST'])(action.uses(self, *uses)(responder))
->>>>>>> 580da737
 
     # Handle http requests
 
@@ -265,12 +252,8 @@
                 redirect(URL('auth/email_verified'))
             else:
                 redirect(URL('auth/token_expired'))
-<<<<<<< HEAD
-        return Template('auth.html').transform({'path': path})
-=======
         env['path'] = path
         return Template('auth.html').transform(env)
->>>>>>> 580da737
 
     # Methods that do not assume a user
 
