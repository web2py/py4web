import os
from py4web import action, request, abort, redirect, URL, Field, HTTP
from yatl.helpers import A, I
from py4web.utils.form import Form, FormStyleDefault
from py4web.utils.factories import ActionFactory, Inject
from py4web.utils.grid import Grid, GridClassStyle, Column
from py4web.utils.param import Param
from py4web.utils.publisher import Publisher, ALLOW_ALL_POLICY
from pydal.validators import IS_NOT_EMPTY, IS_INT_IN_RANGE, IS_IN_SET, IS_IN_DB
from yatl.helpers import INPUT, H1, HTML, BODY, A, DIV, XML
from py4web.utils.param import Param
from .settings import SESSION_SECRET_KEY, HCAPTCHA_SITE_KEY

from .common import db, session, T, flash, cache, authenticated, unauthenticated, auth, hCaptcha

# import websocket examples
from .ws import *
from .socketio import *

# exposes services necessary to access the db.thing via ajax
publisher = Publisher(db, policy=ALLOW_ALL_POLICY)


@action("index")
@action.uses("index.html")
def index():
    return {}


@action("page_without_template")
def page_without_template():
    return "ok"


@action("page_with_template")
@action.uses("page_with_template.html")
def page_with_template():
    return {"message": "Hello World"}


@action("page_with_error")
def page_with_error():
    1 / 0


@action("page_with_raise")
def page_with_raise():
    raise HTTP(400)


@action("page_with_redirect")
def page_with_redirect():
    redirect(URL("target"))


@action("target")
def target():
    return "target"


@action("page_with_parameters/<x>/<y>/<z>")
def page_with_parameters(x, y, z):
    return repr({"x": x, "y": y, "z": z})


@action("page_with_query")
def page_with_query():
    return repr(dict(request.query))


@action("page_with_postback", method=["GET", "POST"])
def page_with_postback():
    return (
        "<html><body><pre>%s</pre>"
        + '<form method="POST" action="%s" enctype="multipart/form-data">'
        + '<input type="hidden" name="data" value="dummy"/>'
        + "<button>Click</button></form></body></html"
    ) % (dict(request.forms), URL("page_with_postback"))


@action("session/counter")
@action.uses(session, "session_counter.html")
def session_counter():
    session["counter"] = session.get("counter", 0) + 1
    return {"counter": session.get("counter")}


@action("session/clear")
@action.uses(session)
def session_clear():
    session.clear()
    redirect(URL("session/counter"))


@action("flash_example")
@action.uses("flash_example.html")
def flash_example_naive():
    return dict(flash={"message": "hello", "class": "error"})


@action("flash_example_fixture")
@action.uses(flash)
def flash_example_fixture():
    flash.set("you have been redirected <test!>", sanitize=True)
    redirect("flash_next")


@action("flash_next")
@action.uses(flash, "flash_example_next.html")
def flash_example_next():
    return dict()


# exposed as /examples/create_form or /examples/update_form/<id>
@action("create_form", method=["GET", "POST"])
@action("update_form/<id>", method=["GET", "POST"])
@action.uses(db, session, T, "form.html")
def example_form(id=None):
    form = Form(db.person, id, deletable=False, formstyle=FormStyleDefault)
    rows = db(db.person).select()
    return dict(form=form, rows=rows)


# exposed as /examples/custom_form
@action("custom_form", method=["GET", "POST"])
@action.uses(db, session, T, "custom_form.html")
def custom_form(id=None):
    form = Form(db.person, id, deletable=False, formstyle=FormStyleDefault)
    rows = db(db.person).select()
    return dict(form=form, rows=rows)


@action("tagsinput_form", method=["GET", "POST"])
@action.uses(session, "tagsinput_form.html")
def tagsinput_form():
    form = Form([Field("colors", "list:string")], keep_values=True)
    return dict(form=form)


# exposed as /examples/html_grid
@action("html_grid")
@action("html_grid/<path:path>", method=["POST", "GET"])
@action.uses(session, db, auth, T, "html_grid.html")
def example_html_grid(path=None):
    #  controllers and used for all grids in the app
    grid_param = dict(
        rows_per_page=5,
        include_action_button_text=True,
        search_button_text="Filter",
        formstyle=FormStyleDefault,
        grid_class_style=GridClassStyle,
    )

    search_queries = [
        ["By Name", lambda value: db.thing.name.contains(value)],
        ["By Color", lambda value: db.thing.color == value],
        [
            "By Name or Color",
            lambda value: db.thing.name.contains(value) | (db.thing.color == value),
        ],
    ]

    query = db.thing.id > 0
    orderby = [db.thing.name]
    columns = [field for field in db.thing if field.readable]
    columns.insert(0, Column("Custom", lambda row: A("click me")))
    grid = Grid(
        path,
        query,
        columns=columns,
        search_queries=search_queries,
        orderby=orderby,
        show_id=False,
        T=T,
        **grid_param
    )

    grid.formatters["thing.color"] = lambda color: I(
        _class="fa fa-circle", _style="color:" + color
    )

    return dict(grid=grid)


# exposed as /examples/ajaxgrid
@action("ajax_grid")
@action.uses("ajax_grid.html")
def example_ajax_grid():
    return dict(grid=publisher.grid(db.person))


@action("hello")
@action.uses(T)
def hello():
    return str(T("Hello World"))


@action("count")
@action("count/<number:int>")
@action.uses(T)
def count(number=1):
    message = T("Cat").format(n=number)
    link = A(T("more"), _href=URL("count/%s" % (number + 1)))
    return HTML(BODY(H1(message, " ", link))).xml()


@action("forms", method=["GET", "POST"])
@action.uses(session, db, T, "forms.html")
def example_multiple_forms():
    name = Field("name", requires=IS_NOT_EMPTY())
    forms = [
        Form(
            [Field("name", requires=IS_NOT_EMPTY())],
            form_name="1",
            formstyle=FormStyleDefault,
        ),
        Form(
            [Field("name", requires=IS_NOT_EMPTY())],
            form_name="2",
            keep_values=True,
            formstyle=FormStyleDefault,
        ),
        Form(
            [Field("name", requires=IS_NOT_EMPTY()), Field("age", "integer")],
            form_name="3",
            formstyle=FormStyleDefault,
        ),
        Form(
            [Field("name", requires=IS_NOT_EMPTY()), Field("insane", "boolean")],
            form_name="4",
            formstyle=FormStyleDefault,
        ),
        Form(
            [
                Field("name", requires=IS_NOT_EMPTY()),
                Field("color", requires=IS_IN_SET(["red", "blue", "green"])),
            ],
            form_name="5",
            formstyle=FormStyleDefault,
        ),
        Form(
            [
                Field("name", requires=IS_NOT_EMPTY()),
                Field(
                    "favorite_hero", requires=IS_IN_DB(db, "person.id", "person.name")
                ),
            ],
            form_name="6",
            formstyle=FormStyleDefault,
        ),
    ]
    messages = []
    for form in forms:
        if form.accepted:
            messages.append("form %s accepted with: %s " % (form.form_name, form.vars))
        elif form.errors:
            messages.append("form %s has errors: %s " % (form.form_name, form.errors))
    return dict(forms=forms, messages=messages)


# exposed as /examples/showme
@action("helpers")
@action.uses("generic.html")
def example_helpers():
    return dict(a=H1("I am a title"), b=2, c=dict(d=3, e=4, x=INPUT(_name="test")))


expose = ActionFactory(auth, T, Inject(message="Hello World"))


@expose.get("test_expose1", template="generic.html")
def test_expose1():
    return dict()


@expose.get("test_expose2")
def test_expose2():
    return dict()


@expose("test_expose3")
def test_expose3():
    return dict()


# automatic actions
@unauthenticated.get()  # exposed as /hello_world
def hello_world():
    return dict()


@unauthenticated.get()  # exposed as /hello_world/<msg>
def hello_world(msg):
    return dict(msg=msg)


@unauthenticated.callback("click me")
def a_callback(msg):
    import logging

    logging.info(msg)


@unauthenticated.get()
def show_a_button():
    return dict(mybutton=a_callback.button("clickme")(msg="hello world"))


@action("auth_forms", method=["GET", "POST"])
@action.uses(db, session, T, auth, "auth_forms.html")
def auth_forms():
    disabled = False
    # this is experimntal, we must disable forms that require a logged in user
    if not auth.is_logged_in:
        disabled = "disabled"
    return dict(
        register_form=auth.form("register"),
        login_form=auth.form("login"),
        reset_password_form=auth.form("reset_password"),
        change_password_form=disabled or auth.form("change_password"),
        profile_form=disabled or auth.form("profile"),
    )


@action("auth_form/<name>", method=["GET", "POST"])
@action.uses(db, session, T, auth, "auth_form.html")
def auth_form(name):
    form = auth.form(name)
    if form.submitted:
        pass
    elif form.accepted:
        pass
    elif form.errors:
        pass
    return dict(form=auth.form(name))


# a py4web component is a action that returns a part of a page, not a full page
# it can use templates but they should not extend a layout
@action("mycomponent.load", method=["GET", "POST"])
@action.uses(flash)
def mycomponent():
    flash.set("Welcome")
    form = Form([Field("your_name")])
    return DIV("Hello " + request.forms["your_name"] if form.accepted else form).xml()


# a py4web component loader is a page that loads page parts via ajax
@action("component_loader")
@action.uses(flash, "component_loader.html")
def component_loader():
    return dict()

<<<<<<< HEAD
@unauthenticated("hcaptcha_form", "hcaptcha_form.html")
def hcaptcha_form():
    
    form = Form([
        Field('dummy_form', 'string',)
    ])
    
    form.structure.append(XML('<div class="h-captcha" data-sitekey="{}"></div>'.format(HCAPTCHA_SITE_KEY)))
    if form.accepted:
        r = hCaptcha(request.forms.get('g-recaptcha-response'))
        if r == True:
            #do something with form data
            form.structure.append(XML('<div style="color:green">Captcha was solved succesfully!</font></div>'))
        else:
            form.structure.append(XML('<div class="py4web-validation-error">invalid captcha</div>'))
            
            
    return dict(form=form)
=======

# JSONRPC example

# define a function
def add(x, y):
    return x + y


# register your functions
jsonrpc_methods = {}
jsonrpc_methods["add"] = add

# this is a standard handler that implements the protocol
@action("rpc", method="POST")
def rpc():
    """
    this function implements the jsonrpc server protocol, do not edit
    client example:
    import jsonrpc.proxy
    p = jsonrpc.proxy.JSONRPCProxy("http://127.0.0.1:8000", "/examples/rpc")
    assert p.add(1,2) == 3
    assert p.add(x=1, y=2) == 3
    """
    if not request.json or request.json.get("jsonrpc") != "2.0":
        return {
            "id": None,
            "jsonrpc": "2.0",
            "error": {"code": -32600, "message": "Invalid Request"},
        }
    rid = request.json.get("id")
    method = request.json.get("method")
    params = request.json.get("params")
    if None in (rid, method) or not isinstance(params, (list, dict)):
        return {
            "id": None,
            "jsonrpc": "2.0",
            "error": {"code": -32600, "message": "Invalid Request"},
        }
    func = jsonrpc_methods.get(method)
    if not func:
        return {
            "rid": None,
            "jsonrpc": "2.0",
            "error": {"code": -32601, "message": "Method not found"},
        }
    try:
        result = func(*params) if isinstance(params, list) else func(**params)
        return {"result": result, "id": rid, "jsonrpc": "2.0"}
    except Exception as e:
        error = e
        return {
            "rid": None,
            "jsonrpc": "2.0",
            "error": {"code": -32603, "message": "Internal error", "data": e},
        }
>>>>>>> ef78aaa8
<|MERGE_RESOLUTION|>--- conflicted
+++ resolved
@@ -351,7 +351,6 @@
 def component_loader():
     return dict()
 
-<<<<<<< HEAD
 @unauthenticated("hcaptcha_form", "hcaptcha_form.html")
 def hcaptcha_form():
     
@@ -370,7 +369,7 @@
             
             
     return dict(form=form)
-=======
+
 
 # JSONRPC example
 
@@ -425,5 +424,4 @@
             "rid": None,
             "jsonrpc": "2.0",
             "error": {"code": -32603, "message": "Internal error", "data": e},
-        }
->>>>>>> ef78aaa8
+        }