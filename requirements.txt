bottle >= 0.12
click
tornado
gunicorn
gevent<=1.4.0
requests
threadsafevariable
pyjwt >= 1.7.1
pluralize >= 0.1.5
yatl >= 20200430.1
<<<<<<< HEAD
pydal >= 20200531.1
=======
pydal >= 20200531.3
>>>>>>> 0f185d50
python-memcached # used for testing or for optionally actually accessing memcache
watchgod >= 0.6<|MERGE_RESOLUTION|>--- conflicted
+++ resolved
@@ -8,10 +8,6 @@
 pyjwt >= 1.7.1
 pluralize >= 0.1.5
 yatl >= 20200430.1
-<<<<<<< HEAD
-pydal >= 20200531.1
-=======
 pydal >= 20200531.3
->>>>>>> 0f185d50
 python-memcached # used for testing or for optionally actually accessing memcache
 watchgod >= 0.6